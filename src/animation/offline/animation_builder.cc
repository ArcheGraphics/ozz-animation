--- conflicted
+++ resolved
@@ -183,7 +183,6 @@
   }
 }
 
-<<<<<<< HEAD
 void CopyTimePoints(const span<const float>& _times, float _inv_duration,
                     const span<float>& _ratios) {
   assert(_times.size() == _ratios.size());
@@ -196,25 +195,6 @@
   const float* found = std::find(_timepoints.begin(), _timepoints.end(), _time);
   if (found == _timepoints.end()) {
     assert(found != _timepoints.end());
-=======
-template <typename _SortingKey, typename _OutputKey, typename _Compressor>
-void CopyToAnimation(const ozz::vector<_SortingKey>& _src, size_t _num_tracks,
-                     ozz::span<_OutputKey>* _dest, float _inv_duration,
-                     const _Compressor& _compressor) {
-  ozz::vector<_OutputKey*> previouses(_num_tracks);
-  for (size_t i = 0; i < _src.size(); ++i) {
-    const _SortingKey& src = _src[i];
-    _OutputKey& key = (*_dest)[i];
-    key.ratio = src.key.time * _inv_duration;
-    const ptrdiff_t diff =
-        previouses[src.track] ? &key - previouses[src.track] : 0;
-    assert(diff < 8191);  // TODO real number.
-    key.previous = static_cast<uint16_t>(diff);
-    _compressor(src.key.value, &key);
-
-    // Stores track position
-    previouses[src.track] = &key;
->>>>>>> f55bf060
   }
   const ptrdiff_t distance = found - _timepoints.begin();
   assert(distance >= 0 && distance < std::numeric_limits<uint16_t>::max());
@@ -254,13 +234,6 @@
 }
 
 void CompressFloat3(const ozz::math::Float3& _src, const Animation::Range&,
-                    ozz::animation::Float3Key* _dest) {
-  _dest->value[0] = ozz::math::FloatToHalf(_src.x);
-  _dest->value[1] = ozz::math::FloatToHalf(_src.y);
-  _dest->value[2] = ozz::math::FloatToHalf(_src.z);
-}
-
-void CompressFloat3(const ozz::math::Float3& _src,
                     ozz::animation::Float3Key* _dest) {
   _dest->value[0] = ozz::math::FloatToHalf(_src.x);
   _dest->value[1] = ozz::math::FloatToHalf(_src.y);
@@ -334,21 +307,14 @@
 }
 
 // Compresses quaternion to ozz::animation::RotationKey format.
-<<<<<<< HEAD
 // The 3 smallest components of the quaternion are quantized to x bits
-=======
-// The 3 smallest components of the quaternion are quantized to 16 bits
->>>>>>> f55bf060
 // integers, while the largest is recomputed thanks to quaternion
 // normalization property (x^2+y^2+z^2+w^2 = 1). Because the 3 components are
 // the 3 smallest, their value cannot be greater than sqrt(2)/2. Thus
 // quantization quality is improved by pre-multiplying each componenent by
 // sqrt(2).
 void CompressQuaternion(const ozz::math::Quaternion& _src,
-<<<<<<< HEAD
                         const Animation::Range& _range,
-=======
->>>>>>> f55bf060
                         ozz::animation::QuaternionKey* _dest) {
   // Finds the largest quaternion component.
   const float quat[4] = {_src.x, _src.y, _src.z, _src.w};
@@ -365,40 +331,25 @@
       quantize(quat[map[2]], _range.scale[map[2]], _range.offset[map[2]],
                4095)};
 
-<<<<<<< HEAD
   pack(largest, quat[largest] < 0.f, cpnt, _dest);
 }  // namespace
 
-=======
->>>>>>> f55bf060
 // Normalize quaternions. Fixes-up successive opposite quaternions that would
 // fail to take the shortest path during the normalized-lerp. Note that keys
 // are still sorted per-track at that point, which allows this algorithm to
 // process all consecutive keys.
-<<<<<<< HEAD
-void FixupQuaternions(ozz::vector<SortingRotationKey>* _src) {
-  size_t track = std::numeric_limits<size_t>::max();
-  const math::Quaternion identity = math::Quaternion::identity();
-  for (size_t i = 0; i < _src->size(); ++i) {
-    SortingRotationKey& src = _src->at(i);
-=======
 void FixupQuaternions(ozz::vector<SortingQuaternionKey>* _src) {
   size_t track = std::numeric_limits<size_t>::max();
   const math::Quaternion identity = math::Quaternion::identity();
   for (size_t i = 0; i < _src->size(); ++i) {
     SortingQuaternionKey& src = _src->at(i);
->>>>>>> f55bf060
     math::Quaternion normalized = NormalizeSafe(src.key.value, identity);
     if (track != _src->at(i).track) {  // First key of the track.
       if (normalized.w < 0.f) {    // .w eq to a dot with identity quaternion.
         normalized = -normalized;  // Q an -Q are the same rotation.
       }
     } else {  // Still on the same track: so fixes-up quaternion.
-<<<<<<< HEAD
-      const SortingRotationKey& prev_src = _src->at(i - 1);
-=======
       const SortingQuaternionKey& prev_src = _src->at(i - 1);
->>>>>>> f55bf060
       const math::Float4 prev(prev_src.key.value.x, prev_src.key.value.y,
                               prev_src.key.value.z, prev_src.key.value.w);
       const math::Float4 curr(normalized.x, normalized.y, normalized.z,
@@ -410,7 +361,6 @@
     // Stores fixed-up quaternion.
     src.key.value = normalized;
     track = src.track;
-<<<<<<< HEAD
   }
 }
 
@@ -425,8 +375,6 @@
   }
   for (const auto& _key : _rotations) {
     timepoints.push_back(_key.key.time);
-=======
->>>>>>> f55bf060
   }
   for (const auto& _key : _scales) {
     timepoints.push_back(_key.key.time);
@@ -514,29 +462,21 @@
 
   // Sort animation keys to favor cache coherency.
   Sort(sorting_translations, num_soa_tracks, &LerpTranslation,
-<<<<<<< HEAD
-       &SortingKeyLess<SortingTranslationKey>);
-  Sort(sorting_rotations, num_soa_tracks, &LerpRotation,
-       &SortingKeyLess<SortingRotationKey>);
-  Sort(sorting_scales, num_soa_tracks, &LerpScale,
-       &SortingKeyLess<SortingScaleKey>);
-
-  // Get all timepoints. Shall be done on sorting keys as time points might have
-  // been added during the process.
-  const ozz::vector<float>& time_points =
-      BuildTimePoints(sorting_translations, sorting_rotations, sorting_scales);
-
-  // Maximum time points reached.
-  if (time_points.size() >= std::numeric_limits<uint16_t>::max()) {
-    return nullptr;
-  }
-=======
        &SortingKeyLess<SortingFloat3Key>);
   Sort(sorting_rotations, num_soa_tracks, &LerpRotation,
        &SortingKeyLess<SortingQuaternionKey>);
   Sort(sorting_scales, num_soa_tracks, &LerpScale,
        &SortingKeyLess<SortingFloat3Key>);
->>>>>>> f55bf060
+
+  // Get all timepoints. Shall be done on sorting keys as time points might have
+  // been added during the process.
+  const ozz::vector<float>& time_points =
+      BuildTimePoints(sorting_translations, sorting_rotations, sorting_scales);
+
+  // Maximum time points reached.
+  if (time_points.size() >= std::numeric_limits<uint16_t>::max()) {
+    return nullptr;
+  }
 
   // Allocate animation members.
   const Animation::AllocateParams params{
@@ -546,7 +486,6 @@
   animation->Allocate(params);
 
   // Copy sorted keys to final animation.
-<<<<<<< HEAD
   CopyToAnimation(make_span(time_points), sorting_translations, num_soa_tracks,
                   &animation->translations_, &CompressFloat3);
   FindRanges(ozz::make_span(sorting_rotations),
@@ -559,14 +498,6 @@
   // Converts timepoints to ratio and copy to animation. Must be done once
   // indices have been set.
   CopyTimePoints(make_span(time_points), inv_duration, animation->timepoints_);
-=======
-  CopyToAnimation(sorting_translations, num_soa_tracks,
-                  &animation->translations_, inv_duration, &CompressFloat3);
-  CopyToAnimation(sorting_rotations, num_soa_tracks, &animation->rotations_,
-                  inv_duration, &CompressQuaternion);
-  CopyToAnimation(sorting_scales, num_soa_tracks, &animation->scales_,
-                  inv_duration, &CompressFloat3);
->>>>>>> f55bf060
 
   // Copy animation's name.
   if (animation->name_) {
