Next release
------------

* Build pipeline
  - Enables c++11 feature by default for all targets.

* Library
  - [animation] Removes skeleton_utils.h IterateMemFun helper that can be replaced by std::bind.
  - [base] Replaces OZZ_NEW and OZZ_DELETE macros with template functions ozz::New and ozz::Delete.
  - [base] Removes ScopedPtr in favor of an alias to standard unique_ptr that remaps to ozz deallocator. Implements make_unique using ozz allocator.
  - [base] Uses template aliasing (using keyword) to redirect ozz to std containers. This allows to get rid of ::Std when using ozz containers.
  - [base] Renames all aliased ozz containers to there orignal std name: vector, map etc... 
  - [base] Renames ozz::Range to ozz::span, ozz::make_range to ozz::make_span to comply with std containers. Range count() and size() methods are renamed to size() and size_bytes() respectively, so this needs special attention to avoid mistakes.
  - [base] Replaces OZZ_ALIGN_OF and OZZ_ALIGN by standard alignof and alignas keywords.
  - [base] Replaces OZZ_STATIC_ASSERT by standard static_assert keyword.

<<<<<<< HEAD
* Tools
  - [gltf2ozz] Support for importing animations and skeletons from gltf files, using gltf2ozz command line executable. gltf2ozz can be configured via command line options and [json configuration files](src/animation/offline/tools/reference.json), in the exact same way as fbx2ozz.
=======
Release version 0.12.1
----------------------

* Library
  - [base] Fixes memory overwrite when reallocating a buffer of smaller size using ozz default memory allocator.
>>>>>>> a3ebd3f4

Release version 0.12.0
----------------------

* Library
  - [offline] Simplified AnimationOptimizer settings to a single tolerance and distance. Tolerance is the maximum error that an optimization is allowed to generate on a whole joint hierarchy, while the other parameter is the distance (from the joint) at which error is measured. This second parameter allows to emulate effect on skinning or a long object (sword) attached to a joint (hand).
  - [offline] Adds options to AnimationOptimizer to override optimization settings for a joint. This implicitly have an effect on the whole chain, up to that joint. This allows for example to have aggressive optimization for a whole skeleton, except for the chain that leads to the hand if user wants it to be precise.
  - [offline] Switches AnimationOptimizer and TrackOptimizer to Ramer–Douglas–Peucker decimation algorithm which delivers better precision than original one. It also ensures that first and last points are preserved, avoiding visual issues for looping animations.
  - [offline] Changes order of parameters for IterateJointsDF so it's less error prone.
  - [memory] Implements ScopedPtr smart pointer. ScopedPtr implementation guarantees the pointed object will be deleted, either on destruction of the ScopedPtr, or via an explicit reset / reassignation.
  - [math] Quaternion compare function now takes cosine of half angle as argument, to avoid computing arc cosine for every comparison as the tolerance is usually constant.
  - [base] Replaces ozz::memory::Allocator New and Delete function with OZZ_NEW and OZZ_DELETE macros, in order to provide an interface that supports any type and number of arguments (without requiring c++11).
  - [base] #83 Allows user code to disable definition of global namespace sse \_m128 +-/* operators, as they might conflict with other sse math libraries.

* Samples
  - [optimize] Exposes joint setting overriding option (from AnimationOptimizer) to sample gui. Displays median and maximum error values.

* Tools
  - Moves keyframe reduction stage for additive animations before computing delta with reference pose. This ensures whole skeleton hierarchy is known before decimating keyframes.

Release version 0.11.0
----------------------

* Library
  - [animation] Adds two-bone and aim inverse kinematic solvers. They can be used at runtime to procedurally affect joint local-space transforms.
  - [animation] Allows resizing SamplingCache, meaning the can be allocated without knowing the number of joints the cache needs to support.
  - [animation] Allow ozz::animation::LocalToModelJob to partially update a hierarchy, aka all children of a joint. This is useful when changes to a local-space pose has been limited to part of the joint hierarchy, like when applying IK or modifying model-space matrices independently from local-space transform.
  - [animation] Changes ozz::animation::Skeleton joints from breadth-first to depth-first. This change breaks compatibility of previous ozz::animation::offline::RawAnimation, ozz::animation::Animation and ozz::animation::Skeleton archives.
  - [animation] Renames track_triggering_job_stl.h to track_triggering_job_trait.h.
  - [offline] #62 Adds an a way to specify additive animation reference pose to ozz::animation::offline::AdditiveAnimationBuilder.
  - [memory] Removes (too error prone) ozz::memory::Allocator typed allocation functions.
  - [math] Changes all conversion from AxisAngle to use separate arguments for axis and angle. This is more in line with function use cases.
  - [math] Adds quaternions initialization from two vectors.
  - [simd math] Updates simd math functions to prevent unnecessary operations. Some functions now return undefined values for some components, like Dot3 that will return the dot value in x and undefined values for x, y, z. See [simd_math.h](include/ozz/base/maths/simd_math.h) for each function documentation.
  - [simd math] Implements AVX and FMA optimizations (when enabled at compile time).
  - [simd math] Implements simd quaternions, making it easier and more efficient to use quaternion with other simd math code.
  - [simd math] Exposes swizzling operations.

* Samples
  - [two bone ik] Adds two-bone ik sample, showing how ozz::animation::IKTwoBoneJob can be used on a robot arm.
  - [look at] Adds a look-at sample, using ozz::animation::IKAimJob on a chain of bones to distribute aiming contribution to more than a single joint.
  - [foot_ik] Adds foot-ik sample, which corrects character legs and ankles procedurally at runtime, as well as character/pelvis height, so that the feet can touch and adapt to the ground.

* Build pipeline
  - Adds support for fbx sdk 2019. This version is now mandatory for vs2017 builds.
  - Adds support to macos 10.14 Mojave and Xcode 10.0.

* Tools
  - Adds point and vector property types (used to import tracks). These two types are actually float3 types, with scene axis and unit conversion applied.
  - Adds an option to importer tools to select additive animation reference pose.

* Build pipeline
  - #40 Adds ozz_build_postfix option.
  - #41 Adds ozz_build_tools option.

Release version 0.10.0
----------------------

* Library
  - [animation] Adds user-channel feature #4. ozz now offers tracks of float, float2, float3, float4 and quaternion for both raw/offline and runtime. A track can be used to store animated user-data, aka data that aren't joint transformations. Runtime jobs allow to query a track value for any time t (ozz::animation::TrackSamplingJob), or to find all rising and falling edges that happened during a period of time (ozz::animation::TrackTriggeringJob). Utilities allow to optimize a raw track (ozz::animation::offline::TrackOptimizer) and build a runtime track (ozz::animation::offline::TrackOptimizer). fbx2ozz comes with the ability to import tracks from fbx node properties.
  - [animation] Changed ozz::animation::SamplingJob::time (in interval [0,duration]) to a ratio (in unit interval [0,1]). This is a breaking change, aiming to unify sampling of animations and tracks. To conform with this change, sampling time should simply be divided by animation duration. ozz::sample:AnimationController has been updated accordingly. Offline animations and tools aren't impacted.
  - [base] Changes non-intrusive serialization mechanism to use a specialize template struct "Extern" instead of function overloading.

* Tools
  - Merged \*2skel and \*2anim in a single tool (\*2ozz, fbx2ozz for fbx importer) where all options are specified as a json config file. List of options with default values are available in [src/animation/offline/tools/reference.json](src/animation/offline/tools/reference.json) file. Consequently, ozz_animation_offline_skel_tools and ozz_animation_offline_anim_tools are also merged into a single ozz_animation_tools library.
  - Adds options to import user-channel tracks (from node properties for fbx) using json "animations[].tracks[].properties[]" definition.
  - Adds an option while importing skeletons to choose scene node types that must be considered as skeleton joints, ie not restricting to scene joints only. This is useful for the baked sample for example, which animates mesh nodes.

* Build pipeline
  - ozz optionnaly supports c++11 compiler.
  - Adds ozz_build_data option (OFF by default), to avoid building data on every code change. Building data takes time indeed, and isn't required on every change. It should be turned ON when output format changes to update all data again.
  - Removes fused source files from the depot. Fused files are generated during build to ${PROJECT_BINARY_DIR}/src_fused/ folder. To generate fused source files without building the whole project, then build BUILD_FUSE_ALL target with "cmake --build . --target BUILD_FUSE_ALL" command.
  - Adds support for Visual Studio 15 2017, drops Visual Studio 11 2012.

* Samples
  - [user_channel] Adds new user-channel sample, demonstrating usage of user-channel tracks API and import pipeline usage.
  - [sample_fbx2mesh] Remaps joint indices to the smaller range of skeleton joints that are actually used by the skinning. It's now required to index skeleton matrices using ozz::sample::framework:Mesh::joint_remaps when build skinning matrices.
  - [multithread] Switched from OpenMP to c++11 std::async API to implement a parallel-for loop over all computation tasks.
  
Release version 0.9.1
---------------------

* Build pipeline
  - Allows to use ozz-animation from another project using cmake add_subdirectory() command, conforming with [online documentation](http://guillaumeblanc.github.io/ozz-animation/documentation/build/).
  - Adds Travis-CI (http://travis-ci.org/guillaumeblanc/ozz-animation) and AppVeyor (http://ci.appveyor.com/project/guillaumeblanc/ozz-animation) continuous integration support.
  - Exposes MSVC /MD and /MT option (ozz_build_msvc_rt_dll). Default is /MD, same as MSVC/cmake.
  - Adds support for Xcode 8.3.2 (fbx specific compilation option).

Release version 0.9.0
---------------------

* Library
  - [offline] Removes dae2* tools, offline libraries and dependencies. Collada is still supported through fbx2* tools suite, as they are based on the Autodesk Fbx sdk.
  - [offline][animation] Adds a name to the offline::RawAnimation and Animation data structure. ozz::animation::Animation serialization format has changed, animations generated with a previous version need to be re-built.
  - [animation] Optimizes animation and skeleton allocation strategy, merging all member buffers to a single allocation.
  - [animation] Fixes memory read overrun in ozz::animation::Skeleton while fixing up skeleton joint names.
  - [offline] #5 Allows importing of all animations from a DCC file with a single command. fbx2anim now support the use of the wildcard character '*' in the --animation option (output file name), which is replaced with the imported animation names when the output file is written to disk.
  - [offline] Uses scene frame rate as the default sampling rate option in fbx2anim. Allows to match DCC keys and avoid interpolation issues while importing from fbx sdk.
  - [base] Adds support for Range serialization (as an array) via ozz::io::MakeArray utility.
  - [base] Fixes SSE matrix decomposition implementation which wasn't able to decompose matrices with very small scales.

* Build pipeline
  - Rework build pipeline and media directory to allow to have working samples even if Fbx sdk isn't available to build fbx tools. Media directory now contains pre-built binary data for samples usage.
  - A Fused version of the sources for all libraries can be found in src_fused folder. It is automatically generated by cmake when any library source file changes.
  - #20 FindFbx.cmake module now supports a version as argument which can be tested in conformance with cmake find_package specifications.
  - Adds a clang-format target that re-formats all sdk sources. This target is not added to the ALL_BUILD target. It must be ran manually.
  - Removes forced MSVC compiler options (SSE, RTC, GS) that are already properly handled by default.

* Samples
  - [baked] Adds new baked physic sample. Demonstrates how to modify Fbx skeleton importer to build skeletons from custom nodes, and use an animation to drive rigid bodies.
  - [sample_fbx2mesh] Fixes welding of redundant vertices. Re-imported meshes now have significantly less vertices.
  - [sample_fbx2mesh] Adds UVs, tangents and vertex color to ozz::sample::framework::Mesh structure. Meshes generated with a previous version need to be re-built.
  - [framework] Fixes sample first frame time, setting aside time spent initializing.
  - [framework] Supports emscripten webgl canvas resizing.

Release version 0.8.0
---------------------
 
* Library
  - [animation] Adds additive blending support to ozz::animation::BlendingJob. Animations used for additive blending should be delta animations (relative to the first frame). Use ozz::animation::offline::AdditiveAnimationBuilder to prepare such animations.
  - [animation] Improves quaternion compression scheme by quantizing the 3 smallest components of the quaternion, instead of the firsts 3. This improves numerical accuracy when the restored component (4th) is small. It also allows to pre-multiply each of the 3 smallest components by sqrt(2), maximizing quantization range by over 41%.
  - [offline] Improves animation optimizer process (ozz::animation::offline::AnimationOptimizer) with a new hierarchical translation tolerance. The optimizer now computes the error (a distance) generated from the optimization of a joint on its whole child hierarchy (like the whole arm length and hand when optimizing the shoulder). This provides a better optimization in both quality and quantity.
  - [offline] Adds ozz::animation::offline::AdditiveAnimationBuilder utility to build delta animations that can be used for additive blending. This utility processes a raw animation to calculate the delta transformation from the first key to all subsequent ones, for all tracks.
  - [offline] Adds --additive option to dae2anim and fbx2anim, allowing to output a delta animation suitable for additive blending.
  - [offline] Adds fbx 20161.* sdk support.

* Build pipeline
  - Adds c++11 build option for gcc/clang compilers. Use cmake ozz_build_cpp11 option.
  - Automatically detects SIMD implementation based on compiler settings. SSE2 implementation is automatically enabled on x64/amd64 targets, or if /arch:SSE2 is selected on MSVC/x86 builds. One could use ozz_build_simd_ref cmake option (OZZ_BUILD_SIMD_REF preprocessor directive) to bypass detection and force reference (aka scalar) implementation. OZZ_HAS_SSE2 is now deprecated.
  - Fixes #3 gcc5 warnings with simd math reference implementation.
  - Fixes #6 by updating to gtest 1.70 to support new platforms (FreeBSD...).
  - Adds Microsoft Visual Studio 14 2015 support.
  - Adds emscripten 1.35 support.
  - Integrate Coverity static analysis (https://scan.coverity.com/projects/guillaumeblanc-ozz-animation).

* Samples
  - [additive] Adds an additive blending sample which demonstrates the new additive layers available through the ozz::animation::BlendingJob.
  - [optimize] Adds hierarchical translation tolerance parameter to the optimize sample.
  - [skin] Removes sample skin, as from now on skinning is part of the sample framework and used by other samples. See additive sample.

Release version 0.7.3
---------------------

* Changes license to the MIT License (MIT).

Release version 0.7.2
---------------------

* Library
  - [animation] Improves rotations accuracy during animation sampling and blending. Quaternion normalization now uses one more Newton-Raphson step when computing inverse square root.
  - [offline] Fixes fbx animation duration when take duration is different to timeline length.
  - [offline] Bakes fbx axis/unit systems to all transformations, vertices, animations (and so on...), instead of using fbx sdk ConvertScene strategy which only transform scene root. This allows to mix skeleton, animation and meshes imported from any axis/unit system.
  - [offline] Uses bind-pose transformation, instead of identity, for skeleton joints that are not animated in a fbx file.
  - [offline] Adds support to ozz fbx tools (fbx2skel and fbx2anim) for other formats: Autodesk AutoCAD DXF (.dxf), Collada DAE (.dae), 3D Studio 3DS (.3ds)  and Alias OBJ (.obj). This toolchain based on fbx sdk will replace dae toolchain (dae2skel and dae2anim) which is now deprecated.

* HowTos
  - Adds file loading how-to, which demonstrates how to open a file and deserialize an object with ozz archive library.
  - Adds custom skeleton importer how-to, which demonstrates RawSkeleton setup and conversion to runtime skeleton.
  - Adds custom animation importer how-to, which demonstrates RawAnimation setup and conversion to runtime animation.

* Samples
  - [skin] Skin sample now uses the inverse bind-pose matrices imported from the mesh file, instead of the one computed from the skeleton. This is a more robust solution, which furthermore allow to share the skeleton with meshes using different bind-poses.
  - [skin] Fixes joints weight normalization when importing fbx skin meshes.
  - [framework] Optimizes dynamic vertex buffer object re-allocation strategy.

Release version 0.7.1
---------------------

* Library
  - [offline] Updates to fbx sdk 2015.1 with vs2013 support.
  
* Samples
  - Adds sample_skin_fbx2skin to binary packages.

Release version 0.7.0
---------------------

* Library
  - [geometry] Adds support for matrix palette skinning transformation in a new ozz_geometry library.
  - [offline] Returns EXIT_FAILURE from dae2skel and fbx2skel when no skeleton found in the source file.
  - [offline] Fixes fbx axis and unit system conversions.
  - [offline] Removes raw_skeleton_archive.h and raw_animation_archive.h files, moving serialization definitions back to raw_skeleton.h and raw_animation.h to simplify understanding.
  - [offline] Removes skeleton_archive.h and animation_archive.h files, moving serialization definitions back to skeleton.h and animation.h.
  - [base] Changes Range<>::Size() definition, returning range's size in bytes instead of element count.

* Samples
  - Adds a skinning sample which demonstrates new ozz_geometry SkinningJob feature and usage.

Release version 0.6.0
---------------------

* Library
  - [animation] Compresses animation key frames memory footprint. Rotation key frames are compressed from 24B to 12B (50%). 3 of the 4 components of the quaternion are quantized to 2B each, while the 4th is restored during sampling. Translation and scale components are compressed to half float, reducing their size from 20B to 12B (40%).
  - [animation] Changes runtime::Animation class serialization format to support compression. Serialization retro-compatibility for this class has not been implemented, meaning that all runtime::Animation must be rebuilt and serialized using usual dae2anim, fbx2anim or using offline::AnimationBuilder utility.
  - [base] Adds float-to-half and half-to-float conversion functions to simd math library.

Release version 0.5.0
---------------------

* Library
  - [offline] Adds --raw option to *2skel and *2anim command line tools. Allows to export raw skeleton/animation object format instead of runtime objects.
  - [offline] Moves RawAnimation and RawSkeleton from the builder files to raw_animation.h and raw_skeleton.h files.
  - [offline] Renames skeleton_serialize.h and animation_serialize.h to skeleton_archive.h and animation_archive.h for consistency.
  - [offline] Adds RawAnimation and RawSkeleton serialization support with ozz archives.
  - [options] Changes parser command line arguments type to "const char* const*" in order to support implicit casting from arguments of type "char**".
  - [base] Change ozz::String std redirection from typedef to struct to be coherent with all other std containers redirection.
  - [base] Moves maths archiving file from ozz/base/io to ozz/base/maths for consistency.
  - [base] Adds containers serialization support with ozz archives.
  - [base] Removes ozz fixed size integers in favor of standard types available with <stdint.h> file.

* Samples
  - Adds Emscripten support to all supported samples.
  - Changes OpenGL rendering to comply with Gles2/WebGL.

* Build pipeline
  - Adds Emscripten and cross-compilation support to the builder helper python script.
  - Support for CMake 3.x.
  - Adds support for Microsoft Visual Studio 2013.
  - Drops support for Microsoft Visual Studio 2008 and olders, as a consequence of using <stdint.h>.

Release version 0.4.0
---------------------

* Library
  - [offline] Adds Fbx import pipeline, through fbx2skel and fbx2anim command line tools.
  - [offline] Adds Fbx import and conversion library, through ozz_animation_fbx. Building fbx related libraries requires fbx sdk to be installed.
  - [offline] Adds ozz_animation_offline_tools library to share the common work for Collada and Fbx import tools. This could be use to implement custom conversion command line tools.

* Samples
  - Adds Fbx resources to media path.
  - Makes use of Fbx resources with existing samples.

Release version 0.3.1
---------------------

* Samples
  - Adds keyboard camera controls.

* Build pipeline
  - Adds Mac OSX support, full offline and runtime pipeline, samples, dashboard...
  - Moves dashboard to http://ozz.qualipilote.fr/dashboard/cdash/
  - Improves dashboard configuration, using json configuration files available there: http://ozz.qualipilote.fr/dashboard/config/.

Release version 0.3.0
---------------------

* Library
  - [animation] Adds partial animation blending and masking, through per-joint-weight blending coefficients.
  - [animation] Switches all explicit [begin,end[ ranges (sequence of objects) to ozz::Range structure.
  - [animation] Moves runtime files (.h and .cc) to a separate runtime folder (ozz/animation/runtime).
  - [animation] Removes ozz/animation/utils.h and .cc
  - [options] Detects duplicated command line arguments and reports failure. 
  - [base] Adds helper functions to ozz::memory::Allocator to support allocation/reallocation/deallocation of ranges of objects through ozz::Range structure.

* Samples
  - Adds partial animation blending sample.
  - Adds multi-threading sample, using OpenMp to distribute workload.
  - Adds a sample that demonstrates how to attach an object to animated skeleton joints.
  - Improves skeleton rendering sample utility feature: includes joint rendering.
  - Adds screen-shot and video capture options from samples ui.
  - Adds a command line option (--render/--norender) to enable/disable rendering of sample, used for dashboard unit-tests.
  - Adds time management options, to dissociate (fix) update delta time from the real application time.
  - Improves camera manipulations: disables auto-framing when zooming/panning, adds mouse wheel support for zooming.
  - Fixes sample camera framing to match rendering field of view.

* Build pipeline
  - Adds CMake python helper tools (build-helper.py). Removes helper .bat files (setup, build, pack...).
  - Adds CDash support to generate nightly build reports. Default CDash server is http://my.cdash.org/index.php?project=Ozz.
  - Adds code coverage testing support using gcov.

Release version 0.2.0
---------------------

* Library
  - [animation] Adds animation blending support.
  - [animation] Sets maximum skeleton joints to 1023 (aka Skeleton::kMaxJointsNumBits) to improve packing and allow stack allocations.
  - [animation] Adds Skeleton::kRootIndex enum for parent index of a root joint.
  - [base] Adds signed/unsigned bit shift functions to simd library.
  - [base] Fixes SSE build flags for Visual Studio 64b builds.

* Samples
  - Adds blending sample.
  - Adds playback controller utility class to the sample framework.

Release version 0.1.0, initial open source release
--------------------------------------------------

* Library
  - [animation] Support for run-time animation sampling.
  - [offline] Support for building run-time animation and skeleton from a raw (aka offline/user friendly) format.
  - [offline] Full Collada import pipeline (lib and tools).
  - [offline]  Support for animation key-frame optimizations.
  - [base] Memory management redirection.
  - [base] Containers definition.
  - [base] Serialization and IO utilities implementation.
  - [base] scalar and vector maths, SIMD (SSE) and SoA implementation.
  - [options] Command line parsing utility.

* Samples
  - Playback sample, loads and samples an animation.
  - Millipede sample, offline pipeline usage.
  - Optimize sample, offline optimization pipeline.

* Build pipeline
  - CMake based build pipeline.
  - CTest/GTest based unit test framework.<|MERGE_RESOLUTION|>--- conflicted
+++ resolved
@@ -14,16 +14,14 @@
   - [base] Replaces OZZ_ALIGN_OF and OZZ_ALIGN by standard alignof and alignas keywords.
   - [base] Replaces OZZ_STATIC_ASSERT by standard static_assert keyword.
 
-<<<<<<< HEAD
 * Tools
   - [gltf2ozz] Support for importing animations and skeletons from gltf files, using gltf2ozz command line executable. gltf2ozz can be configured via command line options and [json configuration files](src/animation/offline/tools/reference.json), in the exact same way as fbx2ozz.
-=======
+
 Release version 0.12.1
 ----------------------
 
 * Library
   - [base] Fixes memory overwrite when reallocating a buffer of smaller size using ozz default memory allocator.
->>>>>>> a3ebd3f4
 
 Release version 0.12.0
 ----------------------
