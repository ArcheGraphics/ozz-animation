Release version 0.10.0
----------------------

* Library
  - [animation] Adds user-channel feature #4. ozz now offers tracks of float, float2, float3, float4 and quaternion for both raw/offline and runtime. A track can be used to store animated user-data, aka data that aren't joint transformations. Runtime jobs allow to query a track value for any time t (ozz::animation::TrackSamplingJob), or to find all rising and falling edges that happened during a period of time (ozz::animation::TrackTriggeringJob). Utilities allow to optimize a raw track (ozz::animation::offline::TrackOptimizer) and build a runtime track (ozz::animation::offline::TrackOptimizer). fbx2ozz comes with the ability to import tracks from fbx node properties.
  - [animation] Changed ozz::animation::SamplingJob::time (in interval [0,duration]) to a ratio (in unit interval [0,1]). This is a breaking change, aiming to unify sampling of animations and tracks. To conform with this change, sampling time should simply be divided by animation duration. ozz::sample:AnimationController has been updated accordingly. Offline animations and tools aren't impacted.
  - [base] Changes non-intrusive serialization mechanism to use a specialize template struct "Extern" instead of function overloading.

* Tools
<<<<<<< HEAD
  - Merged \*2skel and \*2anim in a single tool (\*2ozz, fbx2ozz for fbx importer) where all options are specified as a json config file. List of options with default values are available in [src/animation/offline/tools/reference.json](src/animation/offline/tools/reference.json) file. Consequently, ozz_animation_offline_skel_tools and ozz_animation_offline_anim_tools are also merged into a single ozz_animation_tools library. 
=======
  - Merged \*2skel and \*2anim in a single tool (\*2ozz, fbx2ozz for fbx importer) where all options are specified as a json config file. List of options with default values are available in [src/animation/offline/tools/reference.json](src/animation/offline/tools/reference.json) file. Consequently, ozz_animation_offline_skel_tools and ozz_animation_offline_anim_tools a re also merged into a single ozz_animation_tools library. 
>>>>>>> fef3b61e
  - Adds options to import user-channel tracks (from node properties for fbx) using json "animations[].tracks[].properties[]" definition.
  - Adds an option while importing skeletons to choose scene node types that must be considered as skeleton joints, ie not restricting to scene joints only. This is useful for the baked sample for example, which animates mesh nodes.


* Build pipeline
  - ozz optionnaly supports c++11 compiler.
  - Adds ozz_build_data option (OFF by default), to avoid building data on every code change. Building data takes time indeed, and isn't required on every change. It should be turned ON when output format changes to update all data again.
  - Removes fused source files from the depot. Fused files are generated during build to ${PROJECT_BINARY_DIR}/src_fused/ folder. To generate fused source files without building the whole project, then build BUILD_FUSE_ALL target with "cmake --build . --target BUILD_FUSE_ALL" command.
  - Adds support for Visual Studio 15 2017, drops Visual Studio 11 2012.

* Samples
  - [user_channel] Adds new user-channel sample, demonstrating usage of user-channel tracks API and import pipeline usage.
  - [sample_fbx2mesh] Remaps joint indices to the smaller range of skeleton joints that are actually used by the skinning. It's now required to index skeleton matrices using ozz::sample::framework:Mesh::joint_remaps when build skinning matrices.
  - [multithread] Switched from OpenMP to c++11 std::async API to implement a parallel-for loop over all computation tasks.
  
Release version 0.9.1
---------------------

* Build pipeline
  - Allows to use ozz-animation from another project using cmake add_subdirectory() command, conforming with [online documentation](http://guillaumeblanc.github.io/ozz-animation/documentation/build/).
  - Adds Travis-CI (http://travis-ci.org/guillaumeblanc/ozz-animation) and AppVeyor (http://ci.appveyor.com/project/guillaumeblanc/ozz-animation) continuous integration support.
  - Exposes MSVC /MD and /MT option (ozz_build_msvc_rt_dll). Default is /MD, same as MSVC/cmake.
  - Adds support for Xcode 8.3.2 (fbx specific compilation option).

Release version 0.9.0
---------------------

* Library
  - [offline] Removes dae2* tools, offline libraries and dependencies. Collada is still supported through fbx2* tools suite, as they are based on the Autodesk Fbx sdk.
  - [offline][animation] Adds a name to the offline::RawAnimation and Animation data structure. ozz::animation::Animation serialization format has changed, animations generated with a previous version need to be re-built.
  - [animation] Optimizes animation and skeleton allocation strategy, merging all member buffers to a single allocation.
  - [animation] Fixes memory read overrun in ozz::animation::Skeleton while fixing up skeleton joint names.
  - [offline] #5 Allows importing of all animations from a DCC file with a single command. fbx2anim now support the use of the wildcard character '*' in the --animation option (output file name), which is replaced with the imported animation names when the output file is written to disk.
  - [offline] Uses scene frame rate as the default sampling rate option in fbx2anim. Allows to match DCC keys and avoid interpolation issues while importing from fbx sdk.
  - [base] Adds support for Range serialization (as an array) via ozz::io::MakeArray utility.
  - [base] Fixes SSE matrix decomposition implementation which wasn't able to decompose matrices with very small scales.

* Build pipeline
  - Rework build pipeline and media directory to allow to have working samples even if Fbx sdk isn't available to build fbx tools. Media directory now contains pre-built binary data for samples usage.
  - A Fused version of the sources for all libraries can be found in src_fused folder. It is automatically generated by cmake when any library source file changes.
  - #20 FindFbx.cmake module now supports a version as argument which can be tested in conformance with cmake find_package specifications.
  - Adds a clang-format target that re-formats all sdk sources. This target is not added to the ALL_BUILD target. It must be ran manually.
  - Removes forced MSVC compiler options (SSE, RTC, GS) that are already properly handled by default.

* Samples
  - [baked] Adds new baked physic sample. Demonstrates how to modify Fbx skeleton importer to build skeletons from custom nodes, and use an animation to drive rigid bodies.
  - [sample_fbx2mesh] Fixes welding of redundant vertices. Re-imported meshes now have significantly less vertices.
  - [sample_fbx2mesh] Adds UVs, tangents and vertex color to ozz::sample::framework::Mesh structure. Meshes generated with a previous version need to be re-built.
  - [framework] Fixes sample first frame time, setting aside time spent initializing.
  - [framework] Supports emscripten webgl canvas resizing.

Release version 0.8.0
---------------------
 
* Library
  - [animation] Adds additive blending support to ozz::animation::BlendingJob. Animations used for additive blending should be delta animations (relative to the first frame). Use ozz::animation::offline::AdditiveAnimationBuilder to prepare such animations.
  - [animation] Improves quaternion compression scheme by quantizing the 3 smallest components of the quaternion, instead of the firsts 3. This improves numerical accuracy when the restored component (4th) is small. It also allows to pre-multiply each of the 3 smallest components by sqrt(2), maximizing quantization range by over 41%.
  - [offline] Improves animation optimizer process (ozz::animation::offline::AnimationOptimizer) with a new hierarchical translation tolerance. The optimizer now computes the error (a distance) generated from the optimization of a joint on its whole child hierarchy (like the whole arm length and hand when optimizing the shoulder). This provides a better optimization in both quality and quantity.
  - [offline] Adds ozz::animation::offline::AdditiveAnimationBuilder utility to build delta animations that can be used for additive blending. This utility processes a raw animation to calculate the delta transformation from the first key to all subsequent ones, for all tracks.
  - [offline] Adds --additive option to dae2anim and fbx2anim, allowing to output a delta animation suitable for additive blending.
  - [offline] Adds fbx 20161.* sdk support.

* Build pipeline
  - Adds c++11 build option for gcc/clang compilers. Use cmake ozz_build_cpp11 option.
  - Automatically detects SIMD implementation based on compiler settings. SSE2 implementation is automatically enabled on x64/amd64 targets, or if /arch:SSE2 is selected on MSVC/x86 builds. One could use ozz_build_simd_ref cmake option (OZZ_BUILD_SIMD_REF preprocessor directive) to bypass detection and force reference (aka scalar) implementation. OZZ_HAS_SSE2 is now deprecated.
  - Fixes #3 gcc5 warnings with simd math reference implementation.
  - Fixes #6 by updating to gtest 1.70 to support new platforms (FreeBSD...).
  - Adds Microsoft Visual Studio 14 2015 support.
  - Adds emscripten 1.35 support.
  - Integrate Coverity static analysis (https://scan.coverity.com/projects/guillaumeblanc-ozz-animation).

* Samples
  - [additive] Adds an additive blending sample which demonstrates the new additive layers available through the ozz::animation::BlendingJob.
  - [optimize] Adds hierarchical translation tolerance parameter to the optimize sample.
  - [skin] Removes sample skin, as from now on skinning is part of the sample framework and used by other samples. See additive sample.

Release version 0.7.3
---------------------

* Changes license to the MIT License (MIT).

Release version 0.7.2
---------------------

* Library
  - [animation] Improves rotations accuracy during animation sampling and blending. Quaternion normalization now uses one more Newton-Raphson step when computing inverse square root.
  - [offline] Fixes fbx animation duration when take duration is different to timeline length.
  - [offline] Bakes fbx axis/unit systems to all transformations, vertices, animations (and so on...), instead of using fbx sdk ConvertScene strategy which only transform scene root. This allows to mix skeleton, animation and meshes imported from any axis/unit system.
  - [offline] Uses bind-pose transformation, instead of identity, for skeleton joints that are not animated in a fbx file.
  - [offline] Adds support to ozz fbx tools (fbx2skel and fbx2anim) for other formats: Autodesk AutoCAD DXF (.dxf), Collada DAE (.dae), 3D Studio 3DS (.3ds)  and Alias OBJ (.obj). This toolchain based on fbx sdk will replace dae toolchain (dae2skel and dae2anim) which is now deprecated.

* HowTos
  - Adds file loading how-to, which demonstrates how to open a file and deserialize an object with ozz archive library.
  - Adds custom skeleton importer how-to, which demonstrates RawSkeleton setup and conversion to runtime skeleton.
  - Adds custom animation importer how-to, which demonstrates RawAnimation setup and conversion to runtime animation.

* Samples
  - [skin] Skin sample now uses the inverse bind-pose matrices imported from the mesh file, instead of the one computed from the skeleton. This is a more robust solution, which furthermore allow to share the skeleton with meshes using different bind-poses.
  - [skin] Fixes joints weight normalization when importing fbx skin meshes.
  - [framework] Optimizes dynamic vertex buffer object re-allocation strategy.

Release version 0.7.1
---------------------

* Library
  - [offline] Updates to fbx sdk 2015.1 with vs2013 support.
  
* Samples
  - Adds sample_skin_fbx2skin to binary packages.

Release version 0.7.0
---------------------

* Library
  - [geometry] Adds support for matrix palette skinning transformation in a new ozz_geometry library.
  - [offline] Returns EXIT_FAILURE from dae2skel and fbx2skel when no skeleton found in the source file.
  - [offline] Fixes fbx axis and unit system conversions.
  - [offline] Removes raw_skeleton_archive.h and raw_animation_archive.h files, moving serialization definitions back to raw_skeleton.h and raw_animation.h to simplify understanding.
  - [offline] Removes skeleton_archive.h and animation_archive.h files, moving serialization definitions back to skeleton.h and animation.h.
  - [base] Changes Range<>::Size() definition, returning range's size in bytes instead of element count.

* Samples
  - Adds a skinning sample which demonstrates new ozz_geometry SkinningJob feature and usage.

Release version 0.6.0
---------------------

* Library
  - [animation] Compresses animation key frames memory footprint. Rotation key frames are compressed from 24B to 12B (50%). 3 of the 4 components of the quaternion are quantized to 2B each, while the 4th is restored during sampling. Translation and scale components are compressed to half float, reducing their size from 20B to 12B (40%).
  - [animation] Changes runtime::Animation class serialization format to support compression. Serialization retro-compatibility for this class has not been implemented, meaning that all runtime::Animation must be rebuilt and serialized using usual dae2anim, fbx2anim or using offline::AnimationBuilder utility.
  - [base] Adds float-to-half and half-to-float conversion functions to simd math library.

Release version 0.5.0
---------------------

* Library
  - [offline] Adds --raw option to *2skel and *2anim command line tools. Allows to export raw skeleton/animation object format instead of runtime objects.
  - [offline] Moves RawAnimation and RawSkeleton from the builder files to raw_animation.h and raw_skeleton.h files.
  - [offline] Renames skeleton_serialize.h and animation_serialize.h to skeleton_archive.h and animation_archive.h for consistency.
  - [offline] Adds RawAnimation and RawSkeleton serialization support with ozz archives.
  - [options] Changes parser command line arguments type to "const char* const*" in order to support implicit casting from arguments of type "char**".
  - [base] Change ozz::String std redirection from typedef to struct to be coherent with all other std containers redirection.
  - [base] Moves maths archiving file from ozz/base/io to ozz/base/maths for consistency.
  - [base] Adds containers serialization support with ozz archives.
  - [base] Removes ozz fixed size integers in favor of standard types available with <stdint.h> file.

* Samples
  - Adds Emscripten support to all supported samples.
  - Changes OpenGL rendering to comply with Gles2/WebGL.

* Build pipeline
  - Adds Emscripten and cross-compilation support to the builder helper python script.
  - Support for CMake 3.x.
  - Adds support for Microsoft Visual Studio 2013.
  - Drops support for Microsoft Visual Studio 2008 and olders, as a consequence of using <stdint.h>.

Release version 0.4.0
---------------------

* Library
  - [offline] Adds Fbx import pipeline, through fbx2skel and fbx2anim command line tools.
  - [offline] Adds Fbx import and conversion library, through ozz_animation_fbx. Building fbx related libraries requires fbx sdk to be installed.
  - [offline] Adds ozz_animation_offline_tools library to share the common work for Collada and Fbx import tools. This could be use to implement custom conversion command line tools.

* Samples
  - Adds Fbx resources to media path.
  - Makes use of Fbx resources with existing samples.

Release version 0.3.1
---------------------

* Samples
  - Adds keyboard camera controls.

* Build pipeline
  - Adds Mac OSX support, full offline and runtime pipeline, samples, dashboard...
  - Moves dashboard to http://ozz.qualipilote.fr/dashboard/cdash/
  - Improves dashboard configuration, using json configuration files available there: http://ozz.qualipilote.fr/dashboard/config/.

Release version 0.3.0
---------------------

* Library
  - [animation] Adds partial animation blending and masking, through per-joint-weight blending coefficients.
  - [animation] Switches all explicit [begin,end[ ranges (sequence of objects) to ozz::Range structure.
  - [animation] Moves runtime files (.h and .cc) to a separate runtime folder (ozz/animation/runtime).
  - [animation] Removes ozz/animation/utils.h and .cc
  - [options] Detects duplicated command line arguments and reports failure. 
  - [base] Adds helper functions to ozz::memory::Allocator to support allocation/reallocation/deallocation of ranges of objects through ozz::Range structure.

* Samples
  - Adds partial animation blending sample.
  - Adds multi-threading sample, using OpenMp to distribute workload.
  - Adds a sample that demonstrates how to attach an object to animated skeleton joints.
  - Improves skeleton rendering sample utility feature: includes joint rendering.
  - Adds screen-shot and video capture options from samples ui.
  - Adds a command line option (--render/--norender) to enable/disable rendering of sample, used for dashboard unit-tests.
  - Adds time management options, to dissociate (fix) update delta time from the real application time.
  - Improves camera manipulations: disables auto-framing when zooming/panning, adds mouse wheel support for zooming.
  - Fixes sample camera framing to match rendering field of view.

* Build pipeline
  - Adds CMake python helper tools (build-helper.py). Removes helper .bat files (setup, build, pack...).
  - Adds CDash support to generate nightly build reports. Default CDash server is http://my.cdash.org/index.php?project=Ozz.
  - Adds code coverage testing support using gcov.

Release version 0.2.0
---------------------

* Library
  - [animation] Adds animation blending support.
  - [animation] Sets maximum skeleton joints to 1023 (aka Skeleton::kMaxJointsNumBits) to improve packing and allow stack allocations.
  - [animation] Adds Skeleton::kRootIndex enum for parent index of a root joint.
  - [base] Adds signed/unsigned bit shift functions to simd library.
  - [base] Fixes SSE build flags for Visual Studio 64b builds.

* Samples
  - Adds blending sample.
  - Adds playback controller utility class to the sample framework.

Release version 0.1.0, initial open source release
--------------------------------------------------

* Library
  - [animation] Support for run-time animation sampling.
  - [offline] Support for building run-time animation and skeleton from a raw (aka offline/user friendly) format.
  - [offline] Full Collada import pipeline (lib and tools).
  - [offline]  Support for animation key-frame optimizations.
  - [base] Memory management redirection.
  - [base] Containers definition.
  - [base] Serialization and IO utilities implementation.
  - [base] scalar and vector maths, SIMD (SSE) and SoA implementation.
  - [options] Command line parsing utility.

* Samples
  - Playback sample, loads and samples an animation.
  - Millipede sample, offline pipeline usage.
  - Optimize sample, offline optimization pipeline.

* Build pipeline
  - CMake based build pipeline.
  - CTest/GTest based unit test framework.<|MERGE_RESOLUTION|>--- conflicted
+++ resolved
@@ -7,11 +7,7 @@
   - [base] Changes non-intrusive serialization mechanism to use a specialize template struct "Extern" instead of function overloading.
 
 * Tools
-<<<<<<< HEAD
-  - Merged \*2skel and \*2anim in a single tool (\*2ozz, fbx2ozz for fbx importer) where all options are specified as a json config file. List of options with default values are available in [src/animation/offline/tools/reference.json](src/animation/offline/tools/reference.json) file. Consequently, ozz_animation_offline_skel_tools and ozz_animation_offline_anim_tools are also merged into a single ozz_animation_tools library. 
-=======
-  - Merged \*2skel and \*2anim in a single tool (\*2ozz, fbx2ozz for fbx importer) where all options are specified as a json config file. List of options with default values are available in [src/animation/offline/tools/reference.json](src/animation/offline/tools/reference.json) file. Consequently, ozz_animation_offline_skel_tools and ozz_animation_offline_anim_tools a re also merged into a single ozz_animation_tools library. 
->>>>>>> fef3b61e
+  - Merged \*2skel and \*2anim in a single tool (\*2ozz, fbx2ozz for fbx importer) where all options are specified as a json config file. List of options with default values are available in [src/animation/offline/tools/reference.json](src/animation/offline/tools/reference.json) file. Consequently, ozz_animation_offline_skel_tools and ozz_animation_offline_anim_tools are also merged into a single ozz_animation_tools library.
   - Adds options to import user-channel tracks (from node properties for fbx) using json "animations[].tracks[].properties[]" definition.
   - Adds an option while importing skeletons to choose scene node types that must be considered as skeleton joints, ie not restricting to scene joints only. This is useful for the baked sample for example, which animates mesh nodes.
 
