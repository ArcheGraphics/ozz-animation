version: '{build}'
image: Visual Studio 2019
environment:
  matrix:
  # Comilers matrix
<<<<<<< HEAD
=======
  - env_cmake_generator: "Visual Studio 12 2013"
    APPVEYOR_BUILD_WORKER_IMAGE: Visual Studio 2015
    env_cmake_configuration: Debug
>>>>>>> 45b1d4fa
  - env_cmake_generator: "Visual Studio 14 2015"
    APPVEYOR_BUILD_WORKER_IMAGE: Visual Studio 2015
    env_cmake_configuration: Debug
    env_fbxsdk_path: "http://www.autodesk.com/content/dam/autodesk/www/adn/fbx/20195/fbx20195_fbxsdk_vs2015_win.exe"
  - env_cmake_generator: "Visual Studio 14 2015 Win64"
    APPVEYOR_BUILD_WORKER_IMAGE: Visual Studio 2015
    env_cmake_configuration: Debug
    env_fbxsdk_path: "http://www.autodesk.com/content/dam/autodesk/www/adn/fbx/20195/fbx20195_fbxsdk_vs2015_win.exe"
  - env_cmake_generator: "Visual Studio 15 2017"
    APPVEYOR_BUILD_WORKER_IMAGE: Visual Studio 2017
    env_cmake_configuration: Debug
    env_fbxsdk_path: "http://www.autodesk.com/content/dam/autodesk/www/adn/fbx/20195/fbx20195_fbxsdk_vs2017_win.exe"
  - env_cmake_generator: "Visual Studio 15 2017 Win64"
    APPVEYOR_BUILD_WORKER_IMAGE: Visual Studio 2017
    env_cmake_configuration: Debug
    env_fbxsdk_path: "http://www.autodesk.com/content/dam/autodesk/www/adn/fbx/20195/fbx20195_fbxsdk_vs2017_win.exe"
  - env_cmake_generator: "Visual Studio 15 2017"
    APPVEYOR_BUILD_WORKER_IMAGE: Visual Studio 2017
    env_cmake_configuration: Release
    env_fbxsdk_path: "http://www.autodesk.com/content/dam/autodesk/www/adn/fbx/20195/fbx20195_fbxsdk_vs2017_win.exe"
  - env_cmake_generator: "Visual Studio 15 2017 Win64"
    APPVEYOR_BUILD_WORKER_IMAGE: Visual Studio 2017
    env_cmake_configuration: Release
    env_fbxsdk_path: "http://www.autodesk.com/content/dam/autodesk/www/adn/fbx/20195/fbx20195_fbxsdk_vs2017_win.exe"
  - env_cmake_generator: "Visual Studio 16 2019"
    env_cmake_configuration: Debug
    env_fbxsdk_path: "http://www.autodesk.com/content/dam/autodesk/www/adn/fbx/20195/fbx20195_fbxsdk_vs2017_win.exe"
  - env_cmake_generator: "Visual Studio 16 2019"
    env_cmake_configuration: Release
    env_fbxsdk_path: "http://www.autodesk.com/content/dam/autodesk/www/adn/fbx/20195/fbx20195_fbxsdk_vs2017_win.exe"
  - env_cmake_generator: "Visual Studio 16 2019"
    env_cmake_configuration: Release
    env_fbxsdk_path: "http://www.autodesk.com/content/dam/autodesk/www/adn/fbx/20195/fbx20195_fbxsdk_vs2017_win.exe"
    env_build_msvc_rt_dll: "1"
  - env_cmake_generator: "Visual Studio 16 2019"
    env_cmake_configuration: Release
    env_fbxsdk_path: "http://www.autodesk.com/content/dam/autodesk/www/adn/fbx/20195/fbx20195_fbxsdk_vs2017_win.exe"
    env_build_msvc_rt_dll: "0"

  # No fbx sdk
  - env_cmake_generator: "Visual Studio 16 2019"
    env_cmake_configuration: Release

  # Use ozz as a sub project (should set msvc rt dll for ozz as this is the default in cmake)
  - env_cmake_generator: "Visual Studio 16 2019"
    env_cmake_configuration: Release
    env_src_root: "../test/sub/"
    env_fbxsdk_path: "http://www.autodesk.com/content/dam/autodesk/www/adn/fbx/20195/fbx20195_fbxsdk_vs2017_win.exe"
  - env_cmake_generator: "Visual Studio 16 2019"
    env_cmake_configuration: Debug
    env_src_root: "../test/sub/"
    env_fbxsdk_path: "http://www.autodesk.com/content/dam/autodesk/www/adn/fbx/20195/fbx20195_fbxsdk_vs2017_win.exe"

install:
# Setup Fbx sdk
- ps: >-
    if ($Env:env_fbxsdk_path) {
      md fbx
      cd fbx
      Start-FileDownload $Env:env_fbxsdk_path "fbxsdk.exe"
      Start-Process -FilePath "fbxsdk.exe" /S -Wait
      cd ..
    }
# Fixes up env_src_root if it isn't defined
- ps: >-
    if (!$Env:env_src_root) {
      $Env:env_src_root=".."
    }
# Fixes up env_build_msvc_rt_dll if it isn't defined
- ps: >-
    if (!$Env:env_build_msvc_rt_dll) {
      $Env:env_build_msvc_rt_dll="1"
    }

build_script:
- cmake --version
- mkdir build
- cd build
- cmake -G "%env_cmake_generator%" -Dozz_build_tests=1 -Dozz_build_data=1 -Dozz_build_msvc_rt_dll=%env_build_msvc_rt_dll% -DCMAKE_BUILD_TYPE=%env_cmake_configuration% %env_src_root%
- cmake --build ./ --config %env_cmake_configuration%

test_script:
- ctest --build-config %env_cmake_configuration%<|MERGE_RESOLUTION|>--- conflicted
+++ resolved
@@ -3,12 +3,9 @@
 environment:
   matrix:
   # Comilers matrix
-<<<<<<< HEAD
-=======
   - env_cmake_generator: "Visual Studio 12 2013"
     APPVEYOR_BUILD_WORKER_IMAGE: Visual Studio 2015
     env_cmake_configuration: Debug
->>>>>>> 45b1d4fa
   - env_cmake_generator: "Visual Studio 14 2015"
     APPVEYOR_BUILD_WORKER_IMAGE: Visual Studio 2015
     env_cmake_configuration: Debug
