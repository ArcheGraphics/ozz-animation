Next release
----------------------

* Samples
  - [sample_fbx2mesh] Supports vertices part of a skinned mesh but with a weight of 0.
  - [sample_fbx2mesh] Assigns non-influenced vertices to root joint.

* Library
  - [animation] #103 Allows move constructor and assignment for ozz::animation::Skeleton, ozz::animation::Animation and ozz::animation::Track.
  - [animation] Renames SamplingCache to SamplingJob::Context.
  - [animation] #110 Renames skeleton bind pose to rest pose, to avoid confusion with skinning bind pose.
<<<<<<< HEAD
  - [base] Implements group varint encoding utility. 
=======
  - [base] Fixes Float4x4::FromEuler which was swapping pitch and roll.
>>>>>>> 8b033ad4

* Build pipeline
  - #59 Adds support for shared libraries on Windows (dll), Linux and MacOS platforms.
  - #111 Removes _GLIBCXX_DEBUG from default build settings as it can create incompatibilities when using prebuilt packages.
  - #122 Adds support for gcc 11 compiler.

Release version 0.13.0
----------------------

* Tools
  - [gltf2ozz] Command line tool utility to import animations and skeletons from glTF files. gltf2ozz can be configured via command line options and [json configuration files](src/animation/offline/tools/reference.json), in the exact same way as fbx2ozz.
  - #91 Fixup animation name when used as an output filename (via json configuration wildcard option), so they comply with most os filename restrictions.

* Samples
  - [skinning] Adds a new sample to explain skinning matrices setup.

* Build pipeline
  - Enables c++11 feature by default for all targets.

* Library
  - [animation] Removes skeleton_utils.h IterateMemFun helper that can be replaced by std::bind.
  - [base] Removes ozz::memory::Allocator::Reallocate() function as it's rarely used and complex to overload.
  - [base] Replaces OZZ_NEW and OZZ_DELETE macros with template functions ozz::New and ozz::Delete.
  - [base] Removes ScopedPtr in favor of an alias to standard unique_ptr that remaps to ozz deallocator. Implements make_unique using ozz allocator.
  - [base] Uses template aliasing (using keyword) to redirect ozz to std containers. This allows to get rid of ::Std when using ozz containers.
  - [base] Renames all aliased ozz containers to their original std name: vector, map etc... 
  - [base] Renames ozz::Range to ozz::span, ozz::make_range to ozz::make_span to comply with std containers. Range count() and size() methods are renamed to size() and size_bytes() respectively, so this needs special attention to avoid mistakes.
  - [base] Replaces OZZ_ALIGN_OF and OZZ_ALIGN by standard alignof and alignas keywords.
  - [base] Replaces OZZ_STATIC_ASSERT by standard static_assert keyword.

Release version 0.12.1
----------------------

* Library
  - [base] Fixes memory overwrite when reallocating a buffer of smaller size using ozz default memory allocator.

Release version 0.12.0
----------------------

* Library
  - [offline] Simplified AnimationOptimizer settings to a single tolerance and distance. Tolerance is the maximum error that an optimization is allowed to generate on a whole joint hierarchy, while the other parameter is the distance (from the joint) at which error is measured. This second parameter allows to emulate effect on skinning or a long object (sword) attached to a joint (hand).
  - [offline] Adds options to AnimationOptimizer to override optimization settings for a joint. This implicitly have an effect on the whole chain, up to that joint. This allows for example to have aggressive optimization for a whole skeleton, except for the chain that leads to the hand if user wants it to be precise.
  - [offline] Switches AnimationOptimizer and TrackOptimizer to Ramer–Douglas–Peucker decimation algorithm which delivers better precision than original one. It also ensures that first and last points are preserved, avoiding visual issues for looping animations.
  - [offline] Changes order of parameters for IterateJointsDF so it's less error prone.
  - [memory] Implements ScopedPtr smart pointer. ScopedPtr implementation guarantees the pointed object will be deleted, either on destruction of the ScopedPtr, or via an explicit reset / reassignation.
  - [math] Quaternion compare function now takes cosine of half angle as argument, to avoid computing arc cosine for every comparison as the tolerance is usually constant.
  - [base] Replaces ozz::memory::Allocator New and Delete function with OZZ_NEW and OZZ_DELETE macros, in order to provide an interface that supports any type and number of arguments (without requiring c++11).
  - [base] #83 Allows user code to disable definition of global namespace sse \_m128 +-/* operators, as they might conflict with other sse math libraries.

* Samples
  - [optimize] Exposes joint setting overriding option (from AnimationOptimizer) to sample gui. Displays median and maximum error values.

* Tools
  - Moves keyframe reduction stage for additive animations before computing delta with reference pose. This ensures whole skeleton hierarchy is known before decimating keyframes.

Release version 0.11.0
----------------------

* Library
  - [animation] Adds two-bone and aim inverse kinematic solvers. They can be used at runtime to procedurally affect joint local-space transforms.
  - [animation] Allows resizing SamplingJob::Context, meaning the can be allocated without knowing the number of joints the cache needs to support.
  - [animation] Allow ozz::animation::LocalToModelJob to partially update a hierarchy, aka all children of a joint. This is useful when changes to a local-space pose has been limited to part of the joint hierarchy, like when applying IK or modifying model-space matrices independently from local-space transform.
  - [animation] Changes ozz::animation::Skeleton joints from breadth-first to depth-first. This change breaks compatibility of previous ozz::animation::offline::RawAnimation, ozz::animation::Animation and ozz::animation::Skeleton archives.
  - [animation] Renames track_triggering_job_stl.h to track_triggering_job_trait.h.
  - [offline] #62 Adds an a way to specify additive animation reference pose to ozz::animation::offline::AdditiveAnimationBuilder.
  - [memory] Removes (too error prone) ozz::memory::Allocator typed allocation functions.
  - [math] Changes all conversion from AxisAngle to use separate arguments for axis and angle. This is more in line with function use cases.
  - [math] Adds quaternions initialization from two vectors.
  - [simd math] Updates simd math functions to prevent unnecessary operations. Some functions now return undefined values for some components, like Dot3 that will return the dot value in x and undefined values for x, y, z. See [simd_math.h](include/ozz/base/maths/simd_math.h) for each function documentation.
  - [simd math] Implements AVX and FMA optimizations (when enabled at compile time).
  - [simd math] Implements simd quaternions, making it easier and more efficient to use quaternion with other simd math code.
  - [simd math] Exposes swizzling operations.

* Samples
  - [two bone ik] Adds two-bone ik sample, showing how ozz::animation::IKTwoBoneJob can be used on a robot arm.
  - [look at] Adds a look-at sample, using ozz::animation::IKAimJob on a chain of bones to distribute aiming contribution to more than a single joint.
  - [foot_ik] Adds foot-ik sample, which corrects character legs and ankles procedurally at runtime, as well as character/pelvis height, so that the feet can touch and adapt to the ground.

* Build pipeline
  - Adds support for fbx sdk 2019. This version is now mandatory for vs2017 builds.
  - Adds support to macos 10.14 Mojave and Xcode 10.0.

* Tools
  - Adds point and vector property types (used to import tracks). These two types are actually float3 types, with scene axis and unit conversion applied.
  - Adds an option to importer tools to select additive animation reference pose.

* Build pipeline
  - #40 Adds ozz_build_postfix option.
  - #41 Adds ozz_build_tools option.

Release version 0.10.0
----------------------

* Library
  - [animation] Adds user-channel feature #4. ozz now offers tracks of float, float2, float3, float4 and quaternion for both raw/offline and runtime. A track can be used to store animated user-data, aka data that aren't joint transformations. Runtime jobs allow to query a track value for any time t (ozz::animation::TrackSamplingJob), or to find all rising and falling edges that happened during a period of time (ozz::animation::TrackTriggeringJob). Utilities allow to optimize a raw track (ozz::animation::offline::TrackOptimizer) and build a runtime track (ozz::animation::offline::TrackOptimizer). fbx2ozz comes with the ability to import tracks from fbx node properties.
  - [animation] Changed ozz::animation::SamplingJob::time (in interval [0,duration]) to a ratio (in unit interval [0,1]). This is a breaking change, aiming to unify sampling of animations and tracks. To conform with this change, sampling time should simply be divided by animation duration. ozz::sample:AnimationController has been updated accordingly. Offline animations and tools aren't impacted.
  - [base] Changes non-intrusive serialization mechanism to use a specialize template struct "Extern" instead of function overloading.

* Tools
  - Merged \*2skel and \*2anim in a single tool (\*2ozz, fbx2ozz for fbx importer) where all options are specified as a json config file. List of options with default values are available in [src/animation/offline/tools/reference.json](src/animation/offline/tools/reference.json) file. Consequently, ozz_animation_offline_skel_tools and ozz_animation_offline_anim_tools are also merged into a single ozz_animation_tools library.
  - Adds options to import user-channel tracks (from node properties for fbx) using json "animations[].tracks[].properties[]" definition.
  - Adds an option while importing skeletons to choose scene node types that must be considered as skeleton joints, ie not restricting to scene joints only. This is useful for the baked sample for example, which animates mesh nodes.

* Build pipeline
  - ozz optionnaly supports c++11 compiler.
  - Adds ozz_build_data option (OFF by default), to avoid building data on every code change. Building data takes time indeed, and isn't required on every change. It should be turned ON when output format changes to update all data again.
  - Removes fused source files from the depot. Fused files are generated during build to ${PROJECT_BINARY_DIR}/src_fused/ folder. To generate fused source files without building the whole project, then build BUILD_FUSE_ALL target with "cmake --build . --target BUILD_FUSE_ALL" command.
  - Adds support for Visual Studio 15 2017, drops Visual Studio 11 2012.

* Samples
  - [user_channel] Adds new user-channel sample, demonstrating usage of user-channel tracks API and import pipeline usage.
  - [sample_fbx2mesh] Remaps joint indices to the smaller range of skeleton joints that are actually used by the skinning. It's now required to index skeleton matrices using ozz::sample::framework:Mesh::joint_remaps when build skinning matrices.
  - [multithread] Switched from OpenMP to c++11 std::async API to implement a parallel-for loop over all computation tasks.
  
Release version 0.9.1
---------------------

* Build pipeline
  - Allows to use ozz-animation from another project using cmake add_subdirectory() command, conforming with [online documentation](http://guillaumeblanc.github.io/ozz-animation/documentation/build/).
  - Adds Travis-CI (http://travis-ci.org/guillaumeblanc/ozz-animation) and AppVeyor (http://ci.appveyor.com/project/guillaumeblanc/ozz-animation) continuous integration support.
  - Exposes MSVC /MD and /MT option (ozz_build_msvc_rt_dll). Default is /MD, same as MSVC/cmake.
  - Adds support for Xcode 8.3.2 (fbx specific compilation option).

Release version 0.9.0
---------------------

* Library
  - [offline] Removes dae2* tools, offline libraries and dependencies. Collada is still supported through fbx2* tools suite, as they are based on the Autodesk Fbx sdk.
  - [offline][animation] Adds a name to the offline::RawAnimation and Animation data structure. ozz::animation::Animation serialization format has changed, animations generated with a previous version need to be re-built.
  - [animation] Optimizes animation and skeleton allocation strategy, merging all member buffers to a single allocation.
  - [animation] Fixes memory read overrun in ozz::animation::Skeleton while fixing up skeleton joint names.
  - [offline] #5 Allows importing of all animations from a DCC file with a single command. fbx2anim now support the use of the wildcard character '*' in the --animation option (output file name), which is replaced with the imported animation names when the output file is written to disk.
  - [offline] Uses scene frame rate as the default sampling rate option in fbx2anim. Allows to match DCC keys and avoid interpolation issues while importing from fbx sdk.
  - [base] Adds support for Range serialization (as an array) via ozz::io::MakeArray utility.
  - [base] Fixes SSE matrix decomposition implementation which wasn't able to decompose matrices with very small scales.

* Build pipeline
  - Rework build pipeline and media directory to allow to have working samples even if Fbx sdk isn't available to build fbx tools. Media directory now contains pre-built binary data for samples usage.
  - A Fused version of the sources for all libraries can be found in src_fused folder. It is automatically generated by cmake when any library source file changes.
  - #20 FindFbx.cmake module now supports a version as argument which can be tested in conformance with cmake find_package specifications.
  - Adds a clang-format target that re-formats all sdk sources. This target is not added to the ALL_BUILD target. It must be ran manually.
  - Removes forced MSVC compiler options (SSE, RTC, GS) that are already properly handled by default.

* Samples
  - [baked] Adds new baked physic sample. Demonstrates how to modify Fbx skeleton importer to build skeletons from custom nodes, and use an animation to drive rigid bodies.
  - [sample_fbx2mesh] Fixes welding of redundant vertices. Re-imported meshes now have significantly less vertices.
  - [sample_fbx2mesh] Adds UVs, tangents and vertex color to ozz::sample::framework::Mesh structure. Meshes generated with a previous version need to be re-built.
  - [framework] Fixes sample first frame time, setting aside time spent initializing.
  - [framework] Supports emscripten webgl canvas resizing.

Release version 0.8.0
---------------------
 
* Library
  - [animation] Adds additive blending support to ozz::animation::BlendingJob. Animations used for additive blending should be delta animations (relative to the first frame). Use ozz::animation::offline::AdditiveAnimationBuilder to prepare such animations.
  - [animation] Improves quaternion compression scheme by quantizing the 3 smallest components of the quaternion, instead of the firsts 3. This improves numerical accuracy when the restored component (4th) is small. It also allows to pre-multiply each of the 3 smallest components by sqrt(2), maximizing quantization range by over 41%.
  - [offline] Improves animation optimizer process (ozz::animation::offline::AnimationOptimizer) with a new hierarchical translation tolerance. The optimizer now computes the error (a distance) generated from the optimization of a joint on its whole child hierarchy (like the whole arm length and hand when optimizing the shoulder). This provides a better optimization in both quality and quantity.
  - [offline] Adds ozz::animation::offline::AdditiveAnimationBuilder utility to build delta animations that can be used for additive blending. This utility processes a raw animation to calculate the delta transformation from the first key to all subsequent ones, for all tracks.
  - [offline] Adds --additive option to dae2anim and fbx2anim, allowing to output a delta animation suitable for additive blending.
  - [offline] Adds fbx 20161.* sdk support.

* Build pipeline
  - Adds c++11 build option for gcc/clang compilers. Use cmake ozz_build_cpp11 option.
  - Automatically detects SIMD implementation based on compiler settings. SSE2 implementation is automatically enabled on x64/amd64 targets, or if /arch:SSE2 is selected on MSVC/x86 builds. One could use ozz_build_simd_ref cmake option (OZZ_BUILD_SIMD_REF preprocessor directive) to bypass detection and force reference (aka scalar) implementation. OZZ_HAS_SSE2 is now deprecated.
  - Fixes #3 gcc5 warnings with simd math reference implementation.
  - Fixes #6 by updating to gtest 1.70 to support new platforms (FreeBSD...).
  - Adds Microsoft Visual Studio 14 2015 support.
  - Adds emscripten 1.35 support.
  - Integrate Coverity static analysis (https://scan.coverity.com/projects/guillaumeblanc-ozz-animation).

* Samples
  - [additive] Adds an additive blending sample which demonstrates the new additive layers available through the ozz::animation::BlendingJob.
  - [optimize] Adds hierarchical translation tolerance parameter to the optimize sample.
  - [skin] Removes sample skin, as from now on skinning is part of the sample framework and used by other samples. See additive sample.

Release version 0.7.3
---------------------

* Changes license to the MIT License (MIT).

Release version 0.7.2
---------------------

* Library
  - [animation] Improves rotations accuracy during animation sampling and blending. Quaternion normalization now uses one more Newton-Raphson step when computing inverse square root.
  - [offline] Fixes fbx animation duration when take duration is different to timeline length.
  - [offline] Bakes fbx axis/unit systems to all transformations, vertices, animations (and so on...), instead of using fbx sdk ConvertScene strategy which only transform scene root. This allows to mix skeleton, animation and meshes imported from any axis/unit system.
  - [offline] Uses bind-pose transformation, instead of identity, for skeleton joints that are not animated in a fbx file.
  - [offline] Adds support to ozz fbx tools (fbx2skel and fbx2anim) for other formats: Autodesk AutoCAD DXF (.dxf), Collada DAE (.dae), 3D Studio 3DS (.3ds)  and Alias OBJ (.obj). This toolchain based on fbx sdk will replace dae toolchain (dae2skel and dae2anim) which is now deprecated.

* HowTos
  - Adds file loading how-to, which demonstrates how to open a file and deserialize an object with ozz archive library.
  - Adds custom skeleton importer how-to, which demonstrates RawSkeleton setup and conversion to runtime skeleton.
  - Adds custom animation importer how-to, which demonstrates RawAnimation setup and conversion to runtime animation.

* Samples
  - [skin] Skin sample now uses the inverse bind-pose matrices imported from the mesh file, instead of the one computed from the skeleton. This is a more robust solution, which furthermore allow to share the skeleton with meshes using different bind-poses.
  - [skin] Fixes joints weight normalization when importing fbx skin meshes.
  - [framework] Optimizes dynamic vertex buffer object re-allocation strategy.

Release version 0.7.1
---------------------

* Library
  - [offline] Updates to fbx sdk 2015.1 with vs2013 support.
  
* Samples
  - Adds sample_skin_fbx2skin to binary packages.

Release version 0.7.0
---------------------

* Library
  - [geometry] Adds support for matrix palette skinning transformation in a new ozz_geometry library.
  - [offline] Returns EXIT_FAILURE from dae2skel and fbx2skel when no skeleton found in the source file.
  - [offline] Fixes fbx axis and unit system conversions.
  - [offline] Removes raw_skeleton_archive.h and raw_animation_archive.h files, moving serialization definitions back to raw_skeleton.h and raw_animation.h to simplify understanding.
  - [offline] Removes skeleton_archive.h and animation_archive.h files, moving serialization definitions back to skeleton.h and animation.h.
  - [base] Changes Range<>::Size() definition, returning range's size in bytes instead of element count.

* Samples
  - Adds a skinning sample which demonstrates new ozz_geometry SkinningJob feature and usage.

Release version 0.6.0
---------------------

* Library
  - [animation] Compresses animation key frames memory footprint. Rotation key frames are compressed from 24B to 12B (50%). 3 of the 4 components of the quaternion are quantized to 2B each, while the 4th is restored during sampling. Translation and scale components are compressed to half float, reducing their size from 20B to 12B (40%).
  - [animation] Changes runtime::Animation class serialization format to support compression. Serialization retro-compatibility for this class has not been implemented, meaning that all runtime::Animation must be rebuilt and serialized using usual dae2anim, fbx2anim or using offline::AnimationBuilder utility.
  - [base] Adds float-to-half and half-to-float conversion functions to simd math library.

Release version 0.5.0
---------------------

* Library
  - [offline] Adds --raw option to *2skel and *2anim command line tools. Allows to export raw skeleton/animation object format instead of runtime objects.
  - [offline] Moves RawAnimation and RawSkeleton from the builder files to raw_animation.h and raw_skeleton.h files.
  - [offline] Renames skeleton_serialize.h and animation_serialize.h to skeleton_archive.h and animation_archive.h for consistency.
  - [offline] Adds RawAnimation and RawSkeleton serialization support with ozz archives.
  - [options] Changes parser command line arguments type to "const char* const*" in order to support implicit casting from arguments of type "char**".
  - [base] Change ozz::String std redirection from typedef to struct to be coherent with all other std containers redirection.
  - [base] Moves maths archiving file from ozz/base/io to ozz/base/maths for consistency.
  - [base] Adds containers serialization support with ozz archives.
  - [base] Removes ozz fixed size integers in favor of standard types available with <stdint.h> file.

* Samples
  - Adds Emscripten support to all supported samples.
  - Changes OpenGL rendering to comply with Gles2/WebGL.

* Build pipeline
  - Adds Emscripten and cross-compilation support to the builder helper python script.
  - Support for CMake 3.x.
  - Adds support for Microsoft Visual Studio 2013.
  - Drops support for Microsoft Visual Studio 2008 and olders, as a consequence of using <stdint.h>.

Release version 0.4.0
---------------------

* Library
  - [offline] Adds Fbx import pipeline, through fbx2skel and fbx2anim command line tools.
  - [offline] Adds Fbx import and conversion library, through ozz_animation_fbx. Building fbx related libraries requires fbx sdk to be installed.
  - [offline] Adds ozz_animation_offline_tools library to share the common work for Collada and Fbx import tools. This could be use to implement custom conversion command line tools.

* Samples
  - Adds Fbx resources to media path.
  - Makes use of Fbx resources with existing samples.

Release version 0.3.1
---------------------

* Samples
  - Adds keyboard camera controls.

* Build pipeline
  - Adds Mac OSX support, full offline and runtime pipeline, samples, dashboard...
  - Moves dashboard to http://ozz.qualipilote.fr/dashboard/cdash/
  - Improves dashboard configuration, using json configuration files available there: http://ozz.qualipilote.fr/dashboard/config/.

Release version 0.3.0
---------------------

* Library
  - [animation] Adds partial animation blending and masking, through per-joint-weight blending coefficients.
  - [animation] Switches all explicit [begin,end[ ranges (sequence of objects) to ozz::Range structure.
  - [animation] Moves runtime files (.h and .cc) to a separate runtime folder (ozz/animation/runtime).
  - [animation] Removes ozz/animation/utils.h and .cc
  - [options] Detects duplicated command line arguments and reports failure. 
  - [base] Adds helper functions to ozz::memory::Allocator to support allocation/reallocation/deallocation of ranges of objects through ozz::Range structure.

* Samples
  - Adds partial animation blending sample.
  - Adds multi-threading sample, using OpenMp to distribute workload.
  - Adds a sample that demonstrates how to attach an object to animated skeleton joints.
  - Improves skeleton rendering sample utility feature: includes joint rendering.
  - Adds screen-shot and video capture options from samples ui.
  - Adds a command line option (--render/--norender) to enable/disable rendering of sample, used for dashboard unit-tests.
  - Adds time management options, to dissociate (fix) update delta time from the real application time.
  - Improves camera manipulations: disables auto-framing when zooming/panning, adds mouse wheel support for zooming.
  - Fixes sample camera framing to match rendering field of view.

* Build pipeline
  - Adds CMake python helper tools (build-helper.py). Removes helper .bat files (setup, build, pack...).
  - Adds CDash support to generate nightly build reports. Default CDash server is http://my.cdash.org/index.php?project=Ozz.
  - Adds code coverage testing support using gcov.

Release version 0.2.0
---------------------

* Library
  - [animation] Adds animation blending support.
  - [animation] Sets maximum skeleton joints to 1023 (aka Skeleton::kMaxJointsNumBits) to improve packing and allow stack allocations.
  - [animation] Adds Skeleton::kRootIndex enum for parent index of a root joint.
  - [base] Adds signed/unsigned bit shift functions to simd library.
  - [base] Fixes SSE build flags for Visual Studio 64b builds.

* Samples
  - Adds blending sample.
  - Adds playback controller utility class to the sample framework.

Release version 0.1.0, initial open source release
--------------------------------------------------

* Library
  - [animation] Support for run-time animation sampling.
  - [offline] Support for building run-time animation and skeleton from a raw (aka offline/user friendly) format.
  - [offline] Full Collada import pipeline (lib and tools).
  - [offline]  Support for animation key-frame optimizations.
  - [base] Memory management redirection.
  - [base] Containers definition.
  - [base] Serialization and IO utilities implementation.
  - [base] scalar and vector maths, SIMD (SSE) and SoA implementation.
  - [options] Command line parsing utility.

* Samples
  - Playback sample, loads and samples an animation.
  - Millipede sample, offline pipeline usage.
  - Optimize sample, offline optimization pipeline.

* Build pipeline
  - CMake based build pipeline.
  - CTest/GTest based unit test framework.<|MERGE_RESOLUTION|>--- conflicted
+++ resolved
@@ -9,11 +9,8 @@
   - [animation] #103 Allows move constructor and assignment for ozz::animation::Skeleton, ozz::animation::Animation and ozz::animation::Track.
   - [animation] Renames SamplingCache to SamplingJob::Context.
   - [animation] #110 Renames skeleton bind pose to rest pose, to avoid confusion with skinning bind pose.
-<<<<<<< HEAD
+  - [base] Fixes Float4x4::FromEuler which was swapping pitch and roll.
   - [base] Implements group varint encoding utility. 
-=======
-  - [base] Fixes Float4x4::FromEuler which was swapping pitch and roll.
->>>>>>> 8b033ad4
 
 * Build pipeline
   - #59 Adds support for shared libraries on Windows (dll), Linux and MacOS platforms.
