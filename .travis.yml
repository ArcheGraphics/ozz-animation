language: cpp

dist: trusty
sudo: required

matrix:
  include:

  # Emscripten cross compiling
  #- os: linux
  #  compiler: gcc
  #  env:
  #  - env_build_emscripten=1

  # mac os
  # Default mac os clang build
  - os: osx
    osx_image: xcode10
    compiler: clang
  - os: osx
    compiler: clang
  - os: osx
    compiler: clang
    env:
    - env_cmake_configuration=Release
  # Xcode mac os clang build
  - os: osx
    compiler: clang
    env :
    - env_cmake_generator=Xcode
  - os: osx
    compiler: clang
    env :
    - env_cmake_generator=Xcode
    - env_cmake_configuration=Release

  # Linux
  # Default linux clang debug
  - os: linux
    compiler: clang
    env:
    - env_cmake_configuration=Debug
  # Default linux release clang
  - os: linux
    compiler: clang
    env:
    - env_cmake_configuration=Release

  # Specific configurations
  - os: linux
    compiler: clang
    env:
<<<<<<< HEAD
    - env_build_cpp11=0
  - os: linux
    compiler: clang
    env:
    - env_build_fbx=0
  - os: linux
    compiler: clang
    env:
    - env_build_gltf=0
=======
    - env_build_fbx=0 
>>>>>>> e5657be8
  - os: linux
    compiler: clang
    env:
    - env_build_howtos=0
  - os: linux
    compiler: clang
    env:
    - env_build_samples=0
  - os: linux
    compiler: clang
    env:
    - env_build_tools=0
  - os: linux
    compiler: clang
    env:
    - env_build_postfix=0
  - os: linux
    compiler: clang
    env:
    - env_build_simd_ref=1
  - os: linux
    compiler: clang
    env:
    - env_build_tests=0
  - os: linux
    compiler: clang
    env:
    - env_build_fbx=0
    - env_build_gltf=0
    - env_build_samples=0
  - os: linux
    compiler: clang
    env:
    - env_build_fbx=0
    - env_build_gltf=0
    - env_build_tests=0
  - os: linux
    compiler: clang
    env:
    - env_build_data=0
    - env_build_fbx=0
    - env_build_gltf=0
    - env_build_samples=0
    - env_build_tests=0
  - os: linux
    compiler: clang
    env:
    - env_build_data=0
  - os: linux
    compiler: clang
    env:
    - env_src_root="../test/sub/"

  # Default linux gcc debug
  - os: linux
    compiler: gcc
    env:
    - env_cmake_configuration=Debug
  # Default linux gcc release
  - os: linux
    compiler: gcc
    env:
    - env_cmake_configuration=Release

  # Newer gcc
  - os: linux
    compiler: gcc-4.9
    env: 
    - env_cmake_cxx_compiler=g++-4.9
    - env_cmake_c_compiler=gcc-4.9
    addons:
      apt:
        sources:
        - ubuntu-toolchain-r-test
        packages:
        - g++-4.9
  - os: linux
    compiler: gcc-5
    env: 
    - env_cmake_cxx_compiler=g++-5
    - env_cmake_c_compiler=gcc-5
    addons:
      apt:
        sources:
        - ubuntu-toolchain-r-test
        packages:
        - g++-5
  - os: linux
    compiler: gcc-6
    env: 
    - env_cmake_cxx_compiler=g++-6
    - env_cmake_c_compiler=gcc-6
    addons:
      apt:
        sources:
        - ubuntu-toolchain-r-test
        packages:
        - g++-6
  - os: linux
    compiler: gcc-7
    env: 
    - env_cmake_cxx_compiler=g++-7
    - env_cmake_c_compiler=gcc-7
    addons:
      apt:
        sources:
        - ubuntu-toolchain-r-test
        packages:
        - g++-7
  - os: linux
    compiler: gcc-8
    env: 
    - env_cmake_cxx_compiler=g++-8
    - env_cmake_c_compiler=gcc-8
    addons:
      apt:
        sources:
        - ubuntu-toolchain-r-test
        packages:
        - g++-8

  # Newer clang
  - os: linux
    compiler: clang-3.9
    env:
    - env_cmake_cxx_compiler=clang++-3.9
    - env_cmake_c_compiler=clang-3.9
    addons:
      apt:
        sources:
        - ubuntu-toolchain-r-test
        - llvm-toolchain-precise-3.9
        packages:
        - clang-3.9
  - os: linux
    compiler: clang-4.0
    env:
    - env_cmake_cxx_compiler=clang++-4.0
    - env_cmake_c_compiler=clang-4.0
    addons:
      apt:
        sources:
        - ubuntu-toolchain-r-test
        - llvm-toolchain-trusty-4.0
        packages:
        - clang-4.0
  - os: linux
    compiler: clang-5.0
    env:
    - env_cmake_cxx_compiler=clang++-5.0
    - env_cmake_c_compiler=clang-5.0
    addons:
      apt:
        sources:
        - ubuntu-toolchain-r-test
        - llvm-toolchain-trusty-5.0
        packages:
        - clang-5.0
  - os: linux
    compiler: clang-6.0
    env:
    - env_cmake_cxx_compiler=clang++-6.0
    - env_cmake_c_compiler=clang-6.0
    addons:
      apt:
        sources:
        - ubuntu-toolchain-r-test
        - llvm-toolchain-trusty-6.0
        packages:
        - clang-6.0
  - os: linux
    compiler: clang-7
    env:
    - env_cmake_cxx_compiler=clang++-7
    - env_cmake_c_compiler=clang-7
    addons:
      apt:
        sources:
        - ubuntu-toolchain-r-test
        - llvm-toolchain-trusty-7
        packages:
        - clang-7
        
  # older fbx sdk
  - os: linux
    compiler: gcc
    env:
      - fbx_download=http://download.autodesk.com/us/fbx/2017/2017.1/fbx20171_fbxsdk_linux.tar.gz
  - os: osx
    compiler: clang
    env:
      - fbx_download=http://download.autodesk.com/us/fbx/2017/2017.1/fbx20171_fbxsdk_clang_mac.pkg.tgz

before_install:
- echo before_install----------------------------------------------------------

install:
- echo install-----------------------------------------------------------------
# Download and install mesa dev
- if [[ $TRAVIS_OS_NAME == "linux" ]]; then
    sudo apt-get install libgl1-mesa-dev libglu1-mesa-dev;
  fi
# Download and install fbx sdk
# "|| true" because 2019 sdk would return code 130 when reading the readme
# chmod because fbx2019 will install with 700
- if [[ $TRAVIS_OS_NAME == "linux" ]]; then
    if [ -z "$fbx_download" ]; then
      FBX_DOWNLOAD=${fbx_download:-"http://www.autodesk.com/content/dam/autodesk/www/adn/fbx/20192/fbx20192_fbxsdk_linux.tar.gz"};
    else
      FBX_DOWNLOAD="$fbx_download";
    fi;
    mkdir fbx;
    cd fbx;
    sudo wget $FBX_DOWNLOAD -O fbx.tar.gz;
    sudo tar -xf "fbx.tar.gz";
    (yes yes | sudo ./*_fbxsdk_linux /usr/local) || true;
    sudo chmod -R 755 /usr/local/lib;
    sudo chmod -R 755 /usr/local/include;
    cd ..;
  fi
- if [[ $TRAVIS_OS_NAME == "osx" ]]; then
    if [ -z "$fbx_download" ]; then
      FBX_DOWNLOAD=${fbx_download:-"http://www.autodesk.com/content/dam/autodesk/www/adn/fbx/20192/fbx20192_fbxsdk_clang_mac.pkg.tgz"};
    else
      FBX_DOWNLOAD="$fbx_download";
    fi;
    mkdir fbx;
    cd fbx;
    sudo wget $FBX_DOWNLOAD -O fbx.tgz;
    sudo tar -xf "fbx.tgz";
    sudo installer -pkg *_fbxsdk_clang_macos.pkg -target /;
    cd ..;
  fi
# Download and install emscripten sdk  
- if [[ $env_build_emscripten ]]; then
    sudo apt-get install software-properties-common -y;
    sudo add-apt-repository ppa:george-edison55/cmake-3.x -y;
    sudo apt-get update;
    sudo apt-get install --only-upgrade cmake -y;
    git clone https://github.com/juj/emsdk.git;
    cd emsdk;
    sudo ./emsdk update-tags;
    sudo ./emsdk install sdk-nightly-latest-64bit;
    sudo ./emsdk activate --embedded sdk-nightly-latest-64bit;
    source ./emsdk_env.sh;
    cd ..;
  fi

before_script:
- echo before_script-----------------------------------------------------------

# Setup default environment variables
- if [[ -z $env_src_root ]]; then export env_src_root=".."; fi
<<<<<<< HEAD
- if [[ -z $env_build_cpp11 ]]; then export env_build_cpp11=1; fi
=======
>>>>>>> e5657be8
- if [[ -z $env_build_fbx ]]; then export env_build_fbx=1; fi
- if [[ -z $env_build_gltf ]]; then export env_build_gltf=1; fi
- if [[ -z $env_build_data ]]; then export env_build_data=1; fi
- if [[ -z $env_build_howtos ]]; then export env_build_howtos=1; fi
- if [[ -z $env_build_tools ]]; then export env_build_tools=1; fi
- if [[ -z $env_build_postfix ]]; then export env_build_postfix=1; fi
- if [[ -z $env_build_samples ]]; then export env_build_samples=1; fi
- if [[ -z $env_build_simd_ref ]]; then export env_build_simd_ref=0; fi
- if [[ -z $env_build_tests ]]; then export env_build_tests=1; fi
- if [[ -z $env_cmake_configuration ]]; then export env_cmake_configuration=Debug; fi
- if [[ -z $env_cmake_cxx_compiler ]]; then export env_cmake_cxx_compiler=$CXX; fi
- if [[ -z $env_cmake_c_compiler ]]; then export env_cmake_c_compiler=$CC; fi
- if [[ -z $env_cmake_generator ]]; then export env_cmake_generator="Unix Makefiles"; fi
- if [[ $env_cmake_generator == "Unix Makefiles" ]]; then export env_cmake_generator_specific="-j2"; fi
- if [[ $env_cmake_generator == "Unix Makefiles" ]]; then export env_ctest_generator_specific="-j16"; fi
- if [[ $EMSCRIPTEN ]]; then env_cmake_toolchain="-DCMAKE_TOOLCHAIN_FILE=$EMSCRIPTEN/cmake/Modules/Platform/Emscripten.cmake"; fi

# Display cmake version
- cmake --version

script:
- echo script------------------------------------------------------------------
# Configure build
- mkdir build
- cd build
- echo $env_cmake_toolchain
<<<<<<< HEAD
- cmake -G "$env_cmake_generator" $env_cmake_toolchain -DCMAKE_CXX_COMPILER=$env_cmake_cxx_compiler -DCMAKE_C_COMPILER=$env_cmake_c_compiler -DCMAKE_BUILD_TYPE=$env_cmake_configuration -Dozz_build_cpp11=$env_build_cpp11 -Dozz_build_fbx=$env_build_fbx -Dozz_build_gltf=$env_build_gltf -Dozz_build_data=$env_build_data -Dozz_build_howtos=$env_build_howtos -Dozz_build_samples=$env_build_samples -Dozz_build_postfix=$env_build_postfix -Dozz_build_tools=$env_build_tools -Dozz_build_simd_ref=$env_build_simd_ref -Dozz_build_tests=$env_build_tests $env_src_root
=======
- cmake -G "$env_cmake_generator" $env_cmake_toolchain -DCMAKE_CXX_COMPILER=$env_cmake_cxx_compiler -DCMAKE_C_COMPILER=$env_cmake_c_compiler -DCMAKE_BUILD_TYPE=$env_cmake_configuration -Dozz_build_fbx=$env_build_fbx -Dozz_build_data=$env_build_data -Dozz_build_howtos=$env_build_howtos -Dozz_build_samples=$env_build_samples -Dozz_build_postfix=$env_build_postfix -Dozz_build_tools=$env_build_tools -Dozz_build_simd_ref=$env_build_simd_ref -Dozz_build_tests=$env_build_tests $env_src_root
>>>>>>> e5657be8
# Build
- cmake --build ./ --config $env_cmake_configuration --use-stderr -- $env_cmake_generator_specific
# Test
- ctest --build-config $env_cmake_configuration --output-on-failure -- $env_ctest_generator_specific

after_success:
- echo after_success-----------------------------------------------------------

after_failure:
- echo after_failure-----------------------------------------------------------

before_deploy:
#- echo before_deploy-----------------------------------------------------------

deploy:
#- echo deploy------------------------------------------------------------------

after_deploy:
#- echo after_deploy------------------------------------------------------------

after_script:
#- echo after_script------------------------------------------------------------<|MERGE_RESOLUTION|>--- conflicted
+++ resolved
@@ -50,19 +50,11 @@
   - os: linux
     compiler: clang
     env:
-<<<<<<< HEAD
-    - env_build_cpp11=0
-  - os: linux
-    compiler: clang
-    env:
     - env_build_fbx=0
   - os: linux
     compiler: clang
     env:
     - env_build_gltf=0
-=======
-    - env_build_fbx=0 
->>>>>>> e5657be8
   - os: linux
     compiler: clang
     env:
@@ -316,10 +308,6 @@
 
 # Setup default environment variables
 - if [[ -z $env_src_root ]]; then export env_src_root=".."; fi
-<<<<<<< HEAD
-- if [[ -z $env_build_cpp11 ]]; then export env_build_cpp11=1; fi
-=======
->>>>>>> e5657be8
 - if [[ -z $env_build_fbx ]]; then export env_build_fbx=1; fi
 - if [[ -z $env_build_gltf ]]; then export env_build_gltf=1; fi
 - if [[ -z $env_build_data ]]; then export env_build_data=1; fi
@@ -346,11 +334,7 @@
 - mkdir build
 - cd build
 - echo $env_cmake_toolchain
-<<<<<<< HEAD
-- cmake -G "$env_cmake_generator" $env_cmake_toolchain -DCMAKE_CXX_COMPILER=$env_cmake_cxx_compiler -DCMAKE_C_COMPILER=$env_cmake_c_compiler -DCMAKE_BUILD_TYPE=$env_cmake_configuration -Dozz_build_cpp11=$env_build_cpp11 -Dozz_build_fbx=$env_build_fbx -Dozz_build_gltf=$env_build_gltf -Dozz_build_data=$env_build_data -Dozz_build_howtos=$env_build_howtos -Dozz_build_samples=$env_build_samples -Dozz_build_postfix=$env_build_postfix -Dozz_build_tools=$env_build_tools -Dozz_build_simd_ref=$env_build_simd_ref -Dozz_build_tests=$env_build_tests $env_src_root
-=======
 - cmake -G "$env_cmake_generator" $env_cmake_toolchain -DCMAKE_CXX_COMPILER=$env_cmake_cxx_compiler -DCMAKE_C_COMPILER=$env_cmake_c_compiler -DCMAKE_BUILD_TYPE=$env_cmake_configuration -Dozz_build_fbx=$env_build_fbx -Dozz_build_data=$env_build_data -Dozz_build_howtos=$env_build_howtos -Dozz_build_samples=$env_build_samples -Dozz_build_postfix=$env_build_postfix -Dozz_build_tools=$env_build_tools -Dozz_build_simd_ref=$env_build_simd_ref -Dozz_build_tests=$env_build_tests $env_src_root
->>>>>>> e5657be8
 # Build
 - cmake --build ./ --config $env_cmake_configuration --use-stderr -- $env_cmake_generator_specific
 # Test
