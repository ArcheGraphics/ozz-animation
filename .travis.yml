language: cpp

dist: trusty
sudo: required

matrix:
  include:

  # Emscripten cross compiling
  #- os: linux
  #  compiler: gcc
  #  env:
  #  - env_build_emscripten=1

  # mac os
  # Default mac os clang build
  - os: osx
    osx_image: xcode10
    compiler: clang
  - os: osx
    compiler: clang
  - os: osx
    compiler: clang
    env:
    - env_cmake_configuration=Release
  # Xcode mac os clang build
  - os: osx
    compiler: clang
    env :
    - env_cmake_generator=Xcode
  - os: osx
    compiler: clang
    env :
    - env_cmake_generator=Xcode
    - env_cmake_configuration=Release

  # Linux
  # Default linux clang
  - os: linux
    compiler: clang
  # Default linux release clang
  - os: linux
    compiler: clang
    env:
    - env_cmake_configuration=Release

  # Specific configurations
  - os: linux
    compiler: clang
    env:
    - env_build_cpp11=1
  - os: linux
    compiler: clang
    env:
    - env_build_fbx=0 
  - os: linux
    compiler: clang
    env:
    - env_build_howtos=0
  - os: linux
    compiler: clang
    env:
    - env_build_samples=0
  - os: linux
    compiler: clang
    env:
<<<<<<< HEAD
    - env_build_simd_ref=1
=======
    - env_build_tools=0
  - os: linux
    compiler: clang
    env:
    - env_build_postfix=0
  - os: linux
    compiler: clang
    env:
    - env_build_simdref=1
>>>>>>> 79a105fa
  - os: linux
    compiler: clang
    env:
    - env_build_tests=0
  - os: linux
    compiler: clang
    env:
    - env_build_fbx=0
    - env_build_samples=0
  - os: linux
    compiler: clang
    env:
    - env_build_fbx=0
    - env_build_tests=0
  - os: linux
    compiler: clang
    env:
    - env_build_data=0
    - env_build_fbx=0
    - env_build_samples=0
    - env_build_tests=0
  - os: linux
    compiler: clang
    env:
    - env_build_data=0
  - os: linux
    compiler: clang
    env:
    - env_src_root="../test/sub/"

  # Default gcc
  - os: linux
    compiler: gcc
  - os: linux
    compiler: gcc
    env:
    - env_cmake_configuration=Release
  # Newer gcc
  - os: linux
    compiler: gcc-4.9
    env: 
    - env_cmake_cxx_compiler=g++-4.9
    - env_cmake_c_compiler=gcc-4.9
    addons:
      apt:
        sources:
        - ubuntu-toolchain-r-test
        packages:
        - g++-4.9
  - os: linux
    compiler: gcc-5
    env: 
    - env_cmake_cxx_compiler=g++-5
    - env_cmake_c_compiler=gcc-5
    addons:
      apt:
        sources:
        - ubuntu-toolchain-r-test
        packages:
        - g++-5
  - os: linux
    compiler: gcc-6
    env: 
    - env_cmake_cxx_compiler=g++-6
    - env_cmake_c_compiler=gcc-6
    addons:
      apt:
        sources:
        - ubuntu-toolchain-r-test
        packages:
        - g++-6
  - os: linux
    compiler: gcc-7
    env: 
    - env_cmake_cxx_compiler=g++-7
    - env_cmake_c_compiler=gcc-7
    addons:
      apt:
        sources:
        - ubuntu-toolchain-r-test
        packages:
        - g++-7
  - os: linux
    compiler: gcc-8
    env: 
    - env_cmake_cxx_compiler=g++-8
    - env_cmake_c_compiler=gcc-8
    addons:
      apt:
        sources:
        - ubuntu-toolchain-r-test
        packages:
        - g++-8
  # Newer clang
  - os: linux
    compiler: clang-3.5
    env:
    - env_cmake_cxx_compiler=clang++-3.5
    - env_cmake_c_compiler=clang-3.5
    addons:
      apt:
        sources:
        - ubuntu-toolchain-r-test
        - llvm-toolchain-precise-3.5
        packages:
        - clang-3.5
  - os: linux
    compiler: clang-3.9
    env:
    - env_cmake_cxx_compiler=clang++-3.9
    - env_cmake_c_compiler=clang-3.9
    addons:
      apt:
        sources:
        - ubuntu-toolchain-r-test
        - llvm-toolchain-precise-3.9
        packages:
        - clang-3.9
  - os: linux
    compiler: clang-4.0
    env:
    - env_cmake_cxx_compiler=clang++-4.0
    - env_cmake_c_compiler=clang-4.0
    addons:
      apt:
        sources:
        - ubuntu-toolchain-r-test
        - llvm-toolchain-trusty-4.0
        packages:
        - clang-4.0
  - os: linux
    compiler: clang-5.0
    env:
    - env_cmake_cxx_compiler=clang++-5.0
    - env_cmake_c_compiler=clang-5.0
    addons:
      apt:
        sources:
        - ubuntu-toolchain-r-test
        - llvm-toolchain-trusty-5.0
        packages:
        - clang-5.0
  - os: linux
    compiler: clang-6.0
    env:
    - env_cmake_cxx_compiler=clang++-6.0
    - env_cmake_c_compiler=clang-6.0
    addons:
      apt:
        sources:
        - ubuntu-toolchain-r-test
        - llvm-toolchain-trusty-6.0
        packages:
        - clang-6.0
  - os: linux
    compiler: clang-7
    env:
    - env_cmake_cxx_compiler=clang++-7
    - env_cmake_c_compiler=clang-7
    addons:
      apt:
        sources:
        - ubuntu-toolchain-r-test
        - llvm-toolchain-trusty-7
        packages:
        - clang-7

before_install:
- echo before_install----------------------------------------------------------

install:
- echo install-----------------------------------------------------------------
# Download and install mesa dev
- if [[ $TRAVIS_OS_NAME == "linux" ]]; then
    sudo apt-get install libgl1-mesa-dev libglu1-mesa-dev;
  fi
# Download and install fbx sdk
- if [[ $TRAVIS_OS_NAME == "linux" ]]; then
    mkdir fbx;
    cd fbx;
    sudo wget http://download.autodesk.com/us/fbx/2017/2017.1/fbx20171_fbxsdk_linux.tar.gz;
    sudo tar -xf "fbx20171_fbxsdk_linux.tar.gz";
    yes yes | sudo ./fbx20171_fbxsdk_linux /usr/local;
    cd ..;
  fi
- if [[ $TRAVIS_OS_NAME == "osx" ]]; then
    mkdir fbx;
    cd fbx;
    sudo wget http://download.autodesk.com/us/fbx/2017/2017.1/fbx20171_fbxsdk_clang_mac.pkg.tgz;
    sudo tar -xf "fbx20171_fbxsdk_clang_mac.pkg.tgz";
    sudo installer -pkg fbx20171_fbxsdk_clang_macos.pkg -target /;
    cd ..;
  fi
# Download and install emscripten sdk  
- if [[ $env_build_emscripten ]]; then
    sudo apt-get install software-properties-common -y;
    sudo add-apt-repository ppa:george-edison55/cmake-3.x -y;
    sudo apt-get update;
    sudo apt-get install --only-upgrade cmake -y;
    git clone https://github.com/juj/emsdk.git;
    cd emsdk;
    sudo ./emsdk update-tags;
    sudo ./emsdk install sdk-nightly-latest-64bit;
    sudo ./emsdk activate --embedded sdk-nightly-latest-64bit;
    source ./emsdk_env.sh;
    cd ..;
  fi

before_script:
- echo before_script-----------------------------------------------------------

# Setup default environment variables
- if [[ -z $env_src_root ]]; then export env_src_root=".."; fi
- if [[ -z $env_build_cpp11 ]]; then export env_build_cpp11=0; fi
- if [[ -z $env_build_fbx ]]; then export env_build_fbx=1; fi
- if [[ -z $env_build_data ]]; then export env_build_data=1; fi
- if [[ -z $env_build_howtos ]]; then export env_build_howtos=1; fi
- if [[ -z $env_build_tools ]]; then export env_build_tools=1; fi
- if [[ -z $env_build_postfix ]]; then export env_build_postfix=1; fi
- if [[ -z $env_build_samples ]]; then export env_build_samples=1; fi
- if [[ -z $env_build_simd_ref ]]; then export env_build_simd_ref=0; fi
- if [[ -z $env_build_tests ]]; then export env_build_tests=1; fi
- if [[ -z $env_cmake_configuration ]]; then export env_cmake_configuration=Debug; fi
- if [[ -z $env_cmake_cxx_compiler ]]; then export env_cmake_cxx_compiler=$CXX; fi
- if [[ -z $env_cmake_c_compiler ]]; then export env_cmake_c_compiler=$CC; fi
- if [[ -z $env_cmake_generator ]]; then export env_cmake_generator="Unix Makefiles"; fi
- if [[ $env_cmake_generator == "Unix Makefiles" ]]; then export env_cmake_generator_specific="-j2"; fi
- if [[ $env_cmake_generator == "Unix Makefiles" ]]; then export env_ctest_generator_specific="-j16"; fi
- if [[ $EMSCRIPTEN ]]; then env_cmake_toolchain="-DCMAKE_TOOLCHAIN_FILE=$EMSCRIPTEN/cmake/Modules/Platform/Emscripten.cmake"; fi

# Display cmake version
- cmake --version

script:
- echo script------------------------------------------------------------------
# Configure build
- mkdir build
- cd build
- echo $env_cmake_toolchain
- cmake -G "$env_cmake_generator" $env_cmake_toolchain -DCMAKE_CXX_COMPILER=$env_cmake_cxx_compiler -DCMAKE_C_COMPILER=$env_cmake_c_compiler -DCMAKE_BUILD_TYPE=$env_cmake_configuration -Dozz_build_cpp11=$env_build_cpp11 -Dozz_build_fbx=$env_build_fbx -Dozz_build_data=$env_build_data -Dozz_build_howtos=$env_build_howtos -Dozz_build_samples=$env_build_samples -Dozz_build_postfix=$env_build_postfix -Dozz_build_tools=$env_build_tools -Dozz_build_simd_ref=$env_build_simd_ref -Dozz_build_tests=$env_build_tests $env_src_root
# Build
- cmake --build ./ --config $env_cmake_configuration --use-stderr -- $env_cmake_generator_specific
# Test
- ctest --build-config $env_cmake_configuration --output-on-failure -- $env_ctest_generator_specific

after_success:
- echo after_success-----------------------------------------------------------

after_failure:
- echo after_failure-----------------------------------------------------------

before_deploy:
#- echo before_deploy-----------------------------------------------------------

deploy:
#- echo deploy------------------------------------------------------------------

after_deploy:
#- echo after_deploy------------------------------------------------------------

after_script:
#- echo after_script------------------------------------------------------------<|MERGE_RESOLUTION|>--- conflicted
+++ resolved
@@ -64,9 +64,6 @@
   - os: linux
     compiler: clang
     env:
-<<<<<<< HEAD
-    - env_build_simd_ref=1
-=======
     - env_build_tools=0
   - os: linux
     compiler: clang
@@ -76,7 +73,6 @@
     compiler: clang
     env:
     - env_build_simdref=1
->>>>>>> 79a105fa
   - os: linux
     compiler: clang
     env:
