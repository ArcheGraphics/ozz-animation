//----------------------------------------------------------------------------//
//                                                                            //
// ozz-animation is hosted at http://github.com/guillaumeblanc/ozz-animation  //
// and distributed under the MIT License (MIT).                               //
//                                                                            //
// Copyright (c) 2019 Guillaume Blanc                                         //
//                                                                            //
// Permission is hereby granted, free of charge, to any person obtaining a    //
// copy of this software and associated documentation files (the "Software"), //
// to deal in the Software without restriction, including without limitation  //
// the rights to use, copy, modify, merge, publish, distribute, sublicense,   //
// and/or sell copies of the Software, and to permit persons to whom the      //
// Software is furnished to do so, subject to the following conditions:       //
//                                                                            //
// The above copyright notice and this permission notice shall be included in //
// all copies or substantial portions of the Software.                        //
//                                                                            //
// THE SOFTWARE IS PROVIDED "AS IS", WITHOUT WARRANTY OF ANY KIND, EXPRESS OR //
// IMPLIED, INCLUDING BUT NOT LIMITED TO THE WARRANTIES OF MERCHANTABILITY,   //
// FITNESS FOR A PARTICULAR PURPOSE AND NONINFRINGEMENT. IN NO EVENT SHALL    //
// THE AUTHORS OR COPYRIGHT HOLDERS BE LIABLE FOR ANY CLAIM, DAMAGES OR OTHER //
// LIABILITY, WHETHER IN AN ACTION OF CONTRACT, TORT OR OTHERWISE, ARISING    //
// FROM, OUT OF OR IN CONNECTION WITH THE SOFTWARE OR THE USE OR OTHER        //
// DEALINGS IN THE SOFTWARE.                                                  //
//                                                                            //
//----------------------------------------------------------------------------//

#include "ozz/animation/offline/raw_animation_utils.h"

#include <algorithm>
#include <limits>

namespace ozz {
namespace animation {
namespace offline {

namespace {
// Implements key frames' time range and ordering checks.
// See AnimationBuilder::Create for more details.
template <typename _Key>
static bool _ValidateTrackComponent(
    const typename ozz::Range<const _Key>& _track, float _duration) {
  float previous_time = -1.f;
  for (size_t k = 0; k < _track.count(); ++k) {
    const float frame_time = _track[k].time;
    // Tests frame's time is in range [0:duration].
    if (frame_time < 0.f || frame_time > _duration) {
      return false;
    }
    // Tests that frames are sorted.
    if (frame_time <= previous_time) {
      return false;
    }
    previous_time = frame_time;
  }
  return true;  // Validated.
}
}  // namespace

bool ValidateTrackComponent(
    const RawAnimation::JointTrack::Translations& _translations,
    float _duration) {
  return _ValidateTrackComponent(make_range(_translations), _duration);
}
bool ValidateTrackComponent(
    const RawAnimation::JointTrack::Rotations& _rotations, float _duration) {
  return _ValidateTrackComponent(make_range(_rotations), _duration);
}
bool ValidateTrackComponent(const RawAnimation::JointTrack::Scales& _scales,
                            float _duration) {
  return _ValidateTrackComponent(make_range(_scales), _duration);
}

bool ValidateTrack(const RawAnimation::JointTrack& _track, float _duration) {
  return _ValidateTrackComponent(make_range(_track.translations), _duration) &&
         _ValidateTrackComponent(make_range(_track.rotations), _duration) &&
         _ValidateTrackComponent(make_range(_track.scales), _duration);
}

// Translation interpolation method.
// This must be the same Lerp as the one used by the sampling job.
math::Float3 LerpTranslation(const math::Float3& _a, const math::Float3& _b,
                             float _alpha) {
  return math::Lerp(_a, _b, _alpha);
}

// Rotation interpolation method.
// This must be the same Lerp as the one used by the sampling job.
// The goal is to take the shortest path between _a and _b. This code replicates
// this behavior that is actually not done at runtime, but when building the
// animation.
math::Quaternion LerpRotation(const math::Quaternion& _a,
                              const math::Quaternion& _b, float _alpha) {
  // Finds the shortest path. This is done by the AnimationBuilder for runtime
  // animations.
  const float dot = _a.x * _b.x + _a.y * _b.y + _a.z * _b.z + _a.w * _b.w;
  return math::NLerp(_a, dot < 0.f ? -_b : _b, _alpha);  // _b an -_b are the
                                                         // same rotation.
}

// Scale interpolation method.
// This must be the same Lerp as the one used by the sampling job.
math::Float3 LerpScale(const math::Float3& _a, const math::Float3& _b,
                       float _alpha) {
  return math::Lerp(_a, _b, _alpha);
}

namespace {

// The next functions are used to sample a RawAnimation. This feature is not
// part of ozz sdk, as RawAnimation is a intermediate format used to build the
// runtime animation.

// Less comparator, used by search algorithm to walk through track sorted
// keyframes
template <typename _Key>
bool Less(const _Key& _left, const _Key& _right) {
  return _left.time < _right.time;
}

// Samples a component (translation, rotation or scale) of a track.
template <typename _Track, typename _Lerp>
typename _Track::value_type::Value SampleComponent_NoValidate(
    const _Track& _track, const _Lerp& _lerp, float _time) {
  if (_track.size() == 0) {
    // Return identity if there's no key for this track.
    return _Track::value_type::identity();
  } else if (_time <= _track.front().time) {
    // Returns the first keyframe if _time is before the first keyframe.
    return _track.front().value;
  } else if (_time >= _track.back().time) {
    // Returns the last keyframe if _time is before the last keyframe.
    return _track.back().value;
  } else {
    // Needs to interpolate the 2 keyframes before and after _time.
    assert(_track.size() >= 2);
    // First find the 2 keys.
    const typename _Track::value_type cmp = {_time,
                                             _Track::value_type::identity()};
    typename _Track::const_pointer it =
        std::lower_bound(array_begin(_track), array_end(_track), cmp,
                         Less<typename _Track::value_type>);
    assert(it > array_begin(_track) && it < array_end(_track));

    // Then interpolate them at t = _time.
    const typename _Track::const_reference right = it[0];
    const typename _Track::const_reference left = it[-1];
    const float alpha = (_time - left.time) / (right.time - left.time);
    return _lerp(left.value, right.value, alpha);
  }
}

void SampleTrack_NoValidate(const RawAnimation::JointTrack& _track, float _time,
                            ozz::math::Transform* _transform) {
  _transform->translation =
      SampleComponent_NoValidate(_track.translations, LerpTranslation, _time);
  _transform->rotation =
      SampleComponent_NoValidate(_track.rotations, LerpRotation, _time);
  _transform->scale =
      SampleComponent_NoValidate(_track.scales, LerpScale, _time);
}
}  // namespace

bool SampleTrackComponent(
    const RawAnimation::JointTrack::Translations& _translations, float _time,
    ozz::math::Float3* _translation, bool _validate) {
  if (_validate && !ValidateTrackComponent(_translations,
                                           std::numeric_limits<float>::max())) {
    return false;
  }
  *_translation =
      SampleComponent_NoValidate(_translations, LerpTranslation, _time);
  return true;
}

bool SampleTrackComponent(const RawAnimation::JointTrack::Rotations& _rotations,
                          float _time, ozz::math::Quaternion* _rotation,
                          bool _validate) {
  if (_validate &&
      !ValidateTrackComponent(_rotations, std::numeric_limits<float>::max())) {
    return false;
  }
  *_rotation = SampleComponent_NoValidate(_rotations, LerpRotation, _time);
  return true;
}

bool SampleTrackComponent(const RawAnimation::JointTrack::Scales& _scales,
                          float _time, ozz::math::Float3* _scale,
                          bool _validate) {
  if (_validate &&
      !ValidateTrackComponent(_scales, std::numeric_limits<float>::max())) {
    return false;
  }
  *_scale = SampleComponent_NoValidate(_scales, LerpScale, _time);
  return true;
}

bool SampleTrack(const RawAnimation::JointTrack& _track, float _time,
                 ozz::math::Transform* _transform, bool _validate) {
  if (_validate && !ValidateTrack(_track, std::numeric_limits<float>::max())) {
    return false;
  }

  SampleTrack_NoValidate(_track, _time, _transform);
  return true;
}

bool SampleAnimation(const RawAnimation& _animation, float _time,
<<<<<<< HEAD
                     const Range<ozz::math::Transform>& _transforms,
                     bool _validate) {
  if (_validate && !_animation.Validate()) {
=======
                     const span<ozz::math::Transform>& _transforms) {
  if (!_animation.Validate()) {
>>>>>>> e8e03b67
    return false;
  }
  if (_animation.tracks.size() > _transforms.size()) {
    return false;
  }

  for (size_t i = 0; i < _animation.tracks.size(); ++i) {
    SampleTrack_NoValidate(_animation.tracks[i], _time, _transforms.begin() + i);
  }
  return true;
}

FixedRateSamplingTime::FixedRateSamplingTime(float _duration, float _frequency)
    : duration_(_duration),
      period_(1.f / _frequency),
      num_keys_(static_cast<size_t>(std::ceil(1.f + _duration * _frequency))) {}

}  // namespace offline
}  // namespace animation
}  // namespace ozz<|MERGE_RESOLUTION|>--- conflicted
+++ resolved
@@ -39,10 +39,10 @@
 // See AnimationBuilder::Create for more details.
 template <typename _Key>
 static bool _ValidateTrackComponent(
-    const typename ozz::Range<const _Key>& _track, float _duration) {
+    const typename ozz::span<const _Key>& _track, float _duration) {
   float previous_time = -1.f;
-  for (size_t k = 0; k < _track.count(); ++k) {
-    const float frame_time = _track[k].time;
+  for (const _Key& key : _track) {
+    const float frame_time = key.time;
     // Tests frame's time is in range [0:duration].
     if (frame_time < 0.f || frame_time > _duration) {
       return false;
@@ -60,21 +60,21 @@
 bool ValidateTrackComponent(
     const RawAnimation::JointTrack::Translations& _translations,
     float _duration) {
-  return _ValidateTrackComponent(make_range(_translations), _duration);
+  return _ValidateTrackComponent(make_span(_translations), _duration);
 }
 bool ValidateTrackComponent(
     const RawAnimation::JointTrack::Rotations& _rotations, float _duration) {
-  return _ValidateTrackComponent(make_range(_rotations), _duration);
+  return _ValidateTrackComponent(make_span(_rotations), _duration);
 }
 bool ValidateTrackComponent(const RawAnimation::JointTrack::Scales& _scales,
                             float _duration) {
-  return _ValidateTrackComponent(make_range(_scales), _duration);
+  return _ValidateTrackComponent(make_span(_scales), _duration);
 }
 
 bool ValidateTrack(const RawAnimation::JointTrack& _track, float _duration) {
-  return _ValidateTrackComponent(make_range(_track.translations), _duration) &&
-         _ValidateTrackComponent(make_range(_track.rotations), _duration) &&
-         _ValidateTrackComponent(make_range(_track.scales), _duration);
+  return _ValidateTrackComponent(make_span(_track.translations), _duration) &&
+         _ValidateTrackComponent(make_span(_track.rotations), _duration) &&
+         _ValidateTrackComponent(make_span(_track.scales), _duration);
 }
 
 // Translation interpolation method.
@@ -206,14 +206,9 @@
 }
 
 bool SampleAnimation(const RawAnimation& _animation, float _time,
-<<<<<<< HEAD
-                     const Range<ozz::math::Transform>& _transforms,
+                     const span<ozz::math::Transform>& _transforms,
                      bool _validate) {
   if (_validate && !_animation.Validate()) {
-=======
-                     const span<ozz::math::Transform>& _transforms) {
-  if (!_animation.Validate()) {
->>>>>>> e8e03b67
     return false;
   }
   if (_animation.tracks.size() > _transforms.size()) {
@@ -221,7 +216,8 @@
   }
 
   for (size_t i = 0; i < _animation.tracks.size(); ++i) {
-    SampleTrack_NoValidate(_animation.tracks[i], _time, _transforms.begin() + i);
+    SampleTrack_NoValidate(_animation.tracks[i], _time,
+                           _transforms.begin() + i);
   }
   return true;
 }
