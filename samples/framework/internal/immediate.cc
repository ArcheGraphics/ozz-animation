--- conflicted
+++ resolved
@@ -122,13 +122,6 @@
     max_size_ = ozz::math::Max(max_size_ * 2, _new_size);
     buffer_ = reinterpret_cast<char*>(
         ozz::memory::default_allocator()->Reallocate(buffer_, max_size_, 16));
-<<<<<<< HEAD
-
-    GL(BindBuffer(GL_ARRAY_BUFFER, vbo_));
-    GL(BufferData(GL_ARRAY_BUFFER, max_size_, nullptr, GL_STREAM_DRAW));
-    GL(BindBuffer(GL_ARRAY_BUFFER, 0));
-=======
->>>>>>> 84ad69a8
   }
 }
 }  // namespace internal
